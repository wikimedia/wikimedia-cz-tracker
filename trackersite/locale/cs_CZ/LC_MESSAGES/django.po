# teh-tracker cs translation.
# Copyright (C) 2011
# This file is distributed under the same license as the teh-tracker package.
# Petr Novák <petr.novak@cosmoboy.cz>, 2011.
#
msgid ""
msgstr ""
"Project-Id-Version: HEAD\n"
"Report-Msgid-Bugs-To: \n"
<<<<<<< HEAD
"POT-Creation-Date: 2018-06-14 07:22+0200\n"
=======
"POT-Creation-Date: 2018-06-14 09:46+0200\n"
>>>>>>> 1ac9b389
"PO-Revision-Date: 2016-12-27 18:50+0100\n"
"Last-Translator: Petr Novák <petr.novak@cosmoboy.cz>\n"
"Language-Team: none <none@example.org>\n"
"Language: cs\n"
"MIME-Version: 1.0\n"
"Content-Type: text/plain; charset=UTF-8\n"
"Content-Transfer-Encoding: 8bit\n"
"Plural-Forms: nplurals=3; plural=(n==1) ? 0 : (n>=2 && n<=4) ? 1 : 2;\n"

#: common_settings.py:69 tracker/templates/tracker/ticket_common_detail.html:14
#: tracker/templates/tracker/topic_table.html:24
#: tracker/templates/tracker/topic_table.html:25
#: tracker/templates/tracker/topic_table.html:39
#: tracker/templates/tracker/topic_table.html:40
msgid "CZK"
msgstr "Kč"

#: common_settings.py:72
msgid "English"
msgstr "angličtina"

#: common_settings.py:73
msgid "Czech"
msgstr "čeština"

#: customcomments/forms.py:19
msgid "Name"
msgstr "Jméno"

#: customcomments/forms.py:20
#: tracker/templates/tracker/ticketack_confirm_delete.html:13
msgid "Comment"
msgstr "Komentář"

#: templates/admin/base_site.html:4
msgid "Tracker admin"
msgstr "Správa trackeru"

#: templates/admin/base_site.html:7
msgid "Tracker site administration"
msgstr "Správa trackeru"

#: templates/base.html:36
msgid "user"
msgstr "uživatel"

#: templates/base.html:37
msgid "change password"
msgstr "změnit heslo"

#: templates/base.html:38
msgid "change my details"
msgstr "změnit údaje"

#: templates/base.html:40
msgid "admin"
msgstr "administrace"

#: templates/base.html:43
msgid "logout"
msgstr "odhlášení"

#: templates/base.html:45 users/templates/users/login.html:21
msgid "login"
msgstr "přihlášení"

#: templates/base.html:46 users/templates/users/register.html:15
msgid "register"
msgstr "zaregistrovat"

#: templates/base.html:48
msgid "help"
msgstr "nápověda"

#: templates/comments/form.html:17
msgid "Post"
msgstr "Odeslat"

#: templates/comments/form.html:18
msgid "Preview"
msgstr "Náhled"

#: tracker/admin.py:23
#: tracker/templates/tracker/ticketack_confirm_delete.html:10
msgid "Type"
msgstr "Druh"

#: tracker/feeds.py:11 tracker/templates/tracker/generic/ticket_list.html:7
#: tracker/templates/tracker/topic_detail.html:5
msgid "Latest tickets"
msgstr "Nejnovější tikety"

#: tracker/feeds.py:12
msgid "Recently changed tickets"
msgstr "Naposledy změněné tikety"

#: tracker/feeds.py:24 tracker/templates/tracker/generic/ticket_list.html:8
#: tracker/templates/tracker/topic_detail.html:6
msgid "Latest submitted tickets"
msgstr "Nejnovější podané tikety"

#: tracker/feeds.py:25
msgid "Recently changed submitted tickets"
msgstr "Naposledy změněné podané tikety"

#: tracker/models.py:27 tracker/templates/tracker/topic_table.html:12
msgid "n/a"
msgstr "n/a"

#: tracker/models.py:28 tracker/templates/tracker/export.html:238
#: tracker/templates/tracker/topic_finance.html:16
#: tracker/templates/tracker/topic_table.html:13
msgid "unpaid"
msgstr "neplaceno"

#: tracker/models.py:29 tracker/templates/tracker/export.html:239
#: tracker/templates/tracker/topic_table.html:14
msgid "partially paid"
msgstr "částečně proplaceno"

<<<<<<< HEAD
#: tracker/models.py:30 tracker/models.py:549
=======
#: tracker/models.py:30 tracker/models.py:543
>>>>>>> 1ac9b389
#: tracker/templates/tracker/export.html:240
#: tracker/templates/tracker/topic_finance.html:17
#: tracker/templates/tracker/topic_table.html:15
msgid "paid"
msgstr "proplaceno"

#: tracker/models.py:31 tracker/templates/tracker/export.html:241
#: tracker/templates/tracker/topic_finance.html:18
#: tracker/templates/tracker/topic_table.html:16
msgid "overpaid"
msgstr "přeplaceno"

#: tracker/models.py:35
msgid "presubmitted"
msgstr "podáno k předschválení"

#: tracker/models.py:36
msgid "preaccepted"
msgstr "předschváleno"

#: tracker/models.py:37
msgid "submitted"
msgstr "podáno ke schválení"

#: tracker/models.py:38
msgid "accepted"
msgstr "schváleno"

#: tracker/models.py:39
msgid "expense documents submitted"
msgstr "účtenky poslány"

#: tracker/models.py:40
msgid "expense documents filed"
msgstr "účtenky přijaty"

#: tracker/models.py:41 tracker/models.py:198
#: tracker/templates/tracker/export.html:44
#: tracker/templates/tracker/export.html:45
msgid "archived"
msgstr "archivováno"

#: tracker/models.py:42 tracker/models.py:196
#: tracker/templates/tracker/export.html:47
#: tracker/templates/tracker/export.html:48
msgid "closed"
msgstr "uzavřeno"

#: tracker/models.py:46
msgid "Comment added"
msgstr "Komentář přidán"

#: tracker/models.py:47
msgid "Supervisor notes changed"
msgstr "Poznámky schvalovatele byly změněny"

#: tracker/models.py:48
msgid "New ticket was created"
msgstr "Nový ticket byl vytvořen"

#: tracker/models.py:49
msgid "Ack added"
msgstr "Potvrzení přidáno"

#: tracker/models.py:50
msgid "Ack removed"
msgstr "Potvrzení odebráno"

<<<<<<< HEAD
#: tracker/models.py:118 tracker/models.py:727
=======
#: tracker/models.py:116 tracker/models.py:721
>>>>>>> 1ac9b389
msgid "created"
msgstr "vytvořeno"

#: tracker/models.py:117
msgid "updated"
msgstr "aktualizováno"

#: tracker/models.py:118
msgid "event date"
msgstr "datum akce"

#: tracker/models.py:118
msgid "Date of the event this ticket is about"
msgstr "Datum akce, které se týká tento tiket"

#: tracker/models.py:119 tracker/models.py:233
#: tracker/templates/feeds/ticket_description.html:3
msgid "requested by"
msgstr "žadatel"

#: tracker/models.py:119
msgid "User who created/requested for this ticket"
msgstr "Uživatel co vytvořil nebo žádá o tento tiket"

#: tracker/models.py:120
msgid "requested by (text)"
msgstr "žadatel (textově)"

#: tracker/models.py:120
msgid ""
"Text description of who requested for this ticket, in case user is not "
"filled in"
msgstr "Textové označení žadatele, použije se pokud nevyplníte uživatele"

#: tracker/models.py:121
msgid "summary"
msgstr "shrnutí"

#: tracker/models.py:121
msgid "Headline summary for the ticket"
msgstr "Shrnutí do titulku tiketu"

<<<<<<< HEAD
#: tracker/models.py:124 tracker/models.py:409 tracker/views.py:345
=======
#: tracker/models.py:122 tracker/views.py:345
>>>>>>> 1ac9b389
msgid "topic"
msgstr "téma"

#: tracker/models.py:122
msgid "Project topic this ticket belongs to"
msgstr "Projektové téma, do kterého tento tiket patří"

#: tracker/models.py:123
msgid "rating percentage"
msgstr "ohodnocení"

#: tracker/models.py:123
msgid "Rating percentage set by topic administrator"
msgstr "Procentuální ohodnocení stanovené schvalovatelem"

#: tracker/models.py:124
msgid "report mandatory"
msgstr "povinný report"

#: tracker/models.py:124 tracker/templates/tracker/export.html:65
#: tracker/templates/tracker/export.html:67
#: tracker/templates/tracker/ticket_common_detail.html:11
msgid "Is report mandatory?"
msgstr "Je report povinný?"

#: tracker/models.py:125
msgid "report url"
msgstr "odkaz na report"

#: tracker/models.py:125
msgid ""
"URL to your report, if you want to report something (or if your report is "
"mandatory per topic administrator)."
msgstr ""
"URL na váš report, pokud nějaký chcete podat (nebo pokud je report z této "
"akce povinný z rozhodnutí správce tématu)."

#: tracker/models.py:126
msgid "event url"
msgstr "odkaz na akci"

#: tracker/models.py:126
msgid "Link to a public page describing the event, if it exist"
msgstr "Odkažte na veřejnou stránku popisující akci, pokud existuje"

<<<<<<< HEAD
#: tracker/models.py:129 tracker/models.py:408 tracker/models.py:419
#: tracker/models.py:500 tracker/models.py:532 tracker/models.py:546
#: tracker/models.py:567 tracker/models.py:667 tracker/views.py:500
=======
#: tracker/models.py:127 tracker/models.py:413 tracker/models.py:494
#: tracker/models.py:526 tracker/models.py:540 tracker/models.py:561
#: tracker/models.py:661 tracker/views.py:500
>>>>>>> 1ac9b389
msgid "description"
msgstr "popis"

#: tracker/models.py:127
msgid ""
"Space for further notes. If you're entering a trip tell us where did you go "
"and what you did there."
msgstr ""
"Místo pro další poznámky. Pokud zadáváte informace o cestě, napište kam jste "
"jeli a co jste tam dělali."

#: tracker/models.py:128
msgid "supervisor notes"
msgstr "poznámky schvalovatele"

#: tracker/models.py:128
msgid "This space is for notes of project supervisors and accounting staff."
msgstr "Místo pro poznámky schvalovatelů nebo účetních."

#: tracker/models.py:129
msgid "deposit"
msgstr "záloha"

#: tracker/models.py:131
msgid ""
"If you are requesting a financial deposit, please fill here its amount. "
"Maximum amount is sum of preexpeditures. If you aren't requesting a deposit, "
"fill here 0."
msgstr ""
"Pokud žádáte finanční zálohu, vyplňte zde její výši. Maximální výše je výše "
"plánovaných výdajů. Pokud zálohu nežádáte, vyplňte nulu."

#: tracker/models.py:133
msgid "payment status"
msgstr "stav platby"

#: tracker/models.py:134
msgid "imported"
msgstr "importovaný"

#: tracker/models.py:134
msgid "Was this ticket imported from older Tracker version?"
msgstr ""

#: tracker/models.py:192
msgid "historical"
msgstr "historický"

#: tracker/models.py:201
msgid "waiting for content rating"
msgstr "čeká na posouzení obsahu"

#: tracker/models.py:204 tracker/templates/tracker/export.html:41
#: tracker/templates/tracker/export.html:42
msgid "complete"
msgstr "hotovo"

#: tracker/models.py:206 tracker/templates/tracker/export.html:38
msgid "waiting for filing of documents"
msgstr "čeká na přijetí účtenek"

#: tracker/models.py:208 tracker/templates/tracker/export.html:35
#: tracker/templates/tracker/export.html:36
msgid "waiting for document submission"
msgstr "čeká na odeslání účtenek"

#: tracker/models.py:211 tracker/models.py:218
#: tracker/templates/tracker/export.html:32
msgid "waiting for approval"
msgstr "čeká na schválení"

#: tracker/models.py:213 tracker/templates/tracker/export.html:29
msgid "waiting for submitting"
msgstr "čeká na podání ke schválení"

#: tracker/models.py:216 tracker/templates/tracker/export.html:26
#: tracker/templates/tracker/export.html:27
msgid "waiting for preapproval"
msgstr "čeká na předschválení"

#: tracker/models.py:220 tracker/templates/tracker/export.html:23
#: tracker/templates/tracker/export.html:24
msgid "draft"
msgstr "koncept"

#: tracker/models.py:222 tracker/templates/tracker/export.html:22
msgid "state"
msgstr "stav"

#: tracker/models.py:245 tracker/templates/tracker/admin_user_list.html:24
msgid "E-mail"
msgstr "E-mail"

<<<<<<< HEAD
#: tracker/models.py:248 tracker/models.py:618
=======
#: tracker/models.py:246 tracker/models.py:612
>>>>>>> 1ac9b389
#: tracker/templates/tracker/admin_user_list.html:29
#: tracker/templates/tracker/admin_user_list.html:32
msgid "Other contact"
msgstr "Jiný kontakt"

#: tracker/models.py:250
msgid "no tracker account listed"
msgstr "účet neuveden"

#: tracker/models.py:251
msgid "Requester details"
msgstr "Další údaje o žadateli"

#: tracker/models.py:349
msgid "Ticket"
msgstr "Tiket"

#: tracker/models.py:350 tracker/templates/tracker/cluster_detail.html:12
#: tracker/templates/tracker/cluster_detail.html:19
#: tracker/templates/tracker/export.html:17
#: tracker/templates/tracker/import.html:19
#: tracker/templates/tracker/topic_detail.html:28
#: tracker/templates/tracker/topic_finance.html:12
#: tracker/templates/tracker/topic_table.html:6
#: tracker/templates/tracker/transaction_list.html:15
#: tracker/templates/tracker/user_detail.html:22
#: tracker/templates/tracker/user_list.html:13
msgid "Tickets"
msgstr "Tikety"

<<<<<<< HEAD
#: tracker/models.py:407 tracker/models.py:413 tracker/views.py:499
=======
#: tracker/models.py:407 tracker/views.py:499
>>>>>>> 1ac9b389
msgid "name"
msgstr "název"

#: tracker/models.py:408
<<<<<<< HEAD
msgid "Description shown to users who enter tickets for this tag"
msgstr ""
"Popis zobrazovaný uživatelům kteří pro tento štítek zadávají nové tikety"

#: tracker/models.py:409
msgid "Topic where this tag belongs"
msgstr "Téma pod který tento štítek patří"

#: tracker/models.py:414
msgid "grant"
msgstr "grant"

#: tracker/models.py:414
msgid "Grant project where this topic belongs"
msgstr "Grant pod který toto téma patří"

#: tracker/models.py:415
msgid "open for tickets"
msgstr "otevřeno pro tikety"

#: tracker/models.py:415
msgid "Is this topic open for ticket submissions from users?"
msgstr "Je toto téma otevřené pro nové tikety od uživatelů?"

#: tracker/models.py:416
msgid "ticket media"
msgstr "média tiketu"

#: tracker/models.py:416
msgid "Does this topic track ticket media items?"
msgstr "Používá tohle téma u tiketů informace o médiích?"

#: tracker/models.py:417
msgid "ticket expenses"
msgstr "výdaje tiketu"

#: tracker/models.py:417
msgid "Does this topic track ticket expenses?"
msgstr "Používá tohle téma u tiketů informace o výdajích?"

#: tracker/models.py:418
msgid "ticket preexpenses"
msgstr "plánované výdaje tiketu"

#: tracker/models.py:418
msgid "Does this topic track preexpenses?"
msgstr "Používá tohle téma u tiketů informace o plánovaných výdajích?"

#: tracker/models.py:419 tracker/models.py:500
=======
msgid "grant"
msgstr "grant"

#: tracker/models.py:408
msgid "Grant project where this topic belongs"
msgstr "Grant pod který toto téma patří"

#: tracker/models.py:409
msgid "open for tickets"
msgstr "otevřeno pro tikety"

#: tracker/models.py:409
msgid "Is this topic open for ticket submissions from users?"
msgstr "Je toto téma otevřené pro nové tikety od uživatelů?"

#: tracker/models.py:410
msgid "ticket media"
msgstr "média tiketu"

#: tracker/models.py:410
msgid "Does this topic track ticket media items?"
msgstr "Používá tohle téma u tiketů informace o médiích?"

#: tracker/models.py:411
msgid "ticket expenses"
msgstr "výdaje tiketu"

#: tracker/models.py:411
msgid "Does this topic track ticket expenses?"
msgstr "Používá tohle téma u tiketů informace o výdajích?"

#: tracker/models.py:412
msgid "ticket preexpenses"
msgstr "plánované výdaje tiketu"

#: tracker/models.py:412
msgid "Does this topic track preexpenses?"
msgstr "Používá tohle téma u tiketů informace o plánovaných výdajích?"

#: tracker/models.py:413 tracker/models.py:494
>>>>>>> 1ac9b389
msgid ""
"Detailed description; HTML is allowed for now, line breaks are auto-parsed"
msgstr "Detailní popis; HTML je zatím povoleno, konce řádků jsou zachovány"

<<<<<<< HEAD
#: tracker/models.py:420
msgid "form description"
msgstr "popis formuláře"

#: tracker/models.py:420
msgid "Description shown to users who enter tickets for this topic"
msgstr "Popis zobrazovaný uživatelům kteří do tématu zadávají nové tikety"

#: tracker/models.py:421
msgid "topic administrator"
msgstr "správce tématu"

#: tracker/models.py:421
msgid "Selected users will have administration access to this topic."
msgstr "Zvolení uživatelé budou mít správcovský přístup k tématu."

#: tracker/models.py:488 tracker/templates/tracker/index.html:21
=======
#: tracker/models.py:414
msgid "form description"
msgstr "popis formuláře"

#: tracker/models.py:414
msgid "Description shown to users who enter tickets for this topic"
msgstr "Popis zobrazovaný uživatelům kteří do tématu zadávají nové tikety"

#: tracker/models.py:415
msgid "topic administrator"
msgstr "správce tématu"

#: tracker/models.py:415
msgid "Selected users will have administration access to this topic."
msgstr "Zvolení uživatelé budou mít správcovský přístup k tématu."

#: tracker/models.py:482 tracker/templates/tracker/index.html:21
>>>>>>> 1ac9b389
#: tracker/templates/tracker/ticket_common_detail.html:9
#: tracker/templates/tracker/ticket_table.html:15
#: tracker/templates/tracker/ticket_table.html:30
#: tracker/templates/tracker/topic_content_acks_per_user.html:14
#: tracker/templates/tracker/topic_finance.html:11
#: tracker/templates/tracker/topic_table.html:4
msgid "Topic"
msgstr "Téma"

<<<<<<< HEAD
#: tracker/models.py:489 tracker/templates/tracker/export.html:53
=======
#: tracker/models.py:483 tracker/templates/tracker/export.html:53
>>>>>>> 1ac9b389
#: tracker/templates/tracker/export.html:204
#: tracker/templates/tracker/import.html:26
msgid "Topics"
msgstr "Témata"

<<<<<<< HEAD
#: tracker/models.py:497
msgid "full name"
msgstr "dlouhý název"

#: tracker/models.py:497
msgid "Full name for headlines and such"
msgstr "Plné jméno pro nadpisy a podoble"

#: tracker/models.py:498
msgid "short name"
msgstr "krátký název"

#: tracker/models.py:498
msgid "Shorter name for use in tables"
msgstr "Krátké jméno pro použití v tabulkách"

#: tracker/models.py:499
msgid "slug"
msgstr "slug"

#: tracker/models.py:499
msgid "Shortcut for usage in URLs"
msgstr "Zkratka pro použití v adresách URL"

#: tracker/models.py:518 tracker/templates/tracker/index.html:20
=======
#: tracker/models.py:491
msgid "full name"
msgstr "dlouhý název"

#: tracker/models.py:491
msgid "Full name for headlines and such"
msgstr "Plné jméno pro nadpisy a podoble"

#: tracker/models.py:492
msgid "short name"
msgstr "krátký název"

#: tracker/models.py:492
msgid "Shorter name for use in tables"
msgstr "Krátké jméno pro použití v tabulkách"

#: tracker/models.py:493
msgid "slug"
msgstr "slug"

#: tracker/models.py:493
msgid "Shortcut for usage in URLs"
msgstr "Zkratka pro použití v adresách URL"

#: tracker/models.py:512 tracker/templates/tracker/index.html:20
>>>>>>> 1ac9b389
#: tracker/templates/tracker/ticket_table.html:14
#: tracker/templates/tracker/ticket_table.html:29
#: tracker/templates/tracker/topic_content_acks_per_user.html:13
#: tracker/templates/tracker/topic_finance.html:10
#: tracker/templates/tracker/topic_table.html:5
#: tracker/templates/tracker/transaction_list.html:15
msgid "Grant"
msgstr "Grant"

<<<<<<< HEAD
#: tracker/models.py:519 tracker/templates/tracker/export.html:133
=======
#: tracker/models.py:513 tracker/templates/tracker/export.html:133
>>>>>>> 1ac9b389
#: tracker/templates/tracker/import.html:34
msgid "Grants"
msgstr "Granty"

<<<<<<< HEAD
#: tracker/models.py:531 tracker/models.py:545 tracker/models.py:566
=======
#: tracker/models.py:525 tracker/models.py:539 tracker/models.py:560
>>>>>>> 1ac9b389
#: tracker/views.py:319
msgid "ticket"
msgstr "tiket"

<<<<<<< HEAD
#: tracker/models.py:531
msgid "Ticket this media info belongs to"
msgstr "Tiket ke kterému patří tato média"

#: tracker/models.py:532
msgid "Item description to show"
msgstr "Popis položky do seznamu"

#: tracker/models.py:533
msgid "URL"
msgstr "URL"

#: tracker/models.py:533
msgid "Link to media files"
msgstr "Odkaz na soubory"

#: tracker/models.py:534
msgid "count"
msgstr "počet"

#: tracker/models.py:534
msgid "Number of files"
msgstr "Počet souborů"

#: tracker/models.py:540 tracker/models.py:541
msgid "Ticket media"
msgstr "Média tiketu"

#: tracker/models.py:545
msgid "Ticket this expediture belongs to"
msgstr "Tiket ke kterému tento reálný výdaj patří"

#: tracker/models.py:546
msgid "Description of this expediture"
msgstr "Popis tohoto reálného výdaje"

#: tracker/models.py:547 tracker/models.py:568 tracker/models.py:666
msgid "amount"
msgstr "částka"

#: tracker/models.py:547
msgid "Expediture amount in"
msgstr "Vydaná částka v"

#: tracker/models.py:548 tracker/models.py:668
msgid "accounting info"
msgstr "účetní údaje"

#: tracker/models.py:548
msgid "Accounting info, this is editable only through admin field"
msgstr "Účetní poznámky; toto pole lze editovat jen v administraci"

#: tracker/models.py:550 tracker/models.py:569
msgid "wage"
msgstr "mzdový"

#: tracker/models.py:553 tracker/models.py:572
=======
#: tracker/models.py:525
msgid "Ticket this media info belongs to"
msgstr "Tiket ke kterému patří tato média"

#: tracker/models.py:526
msgid "Item description to show"
msgstr "Popis položky do seznamu"

#: tracker/models.py:527
msgid "URL"
msgstr "URL"

#: tracker/models.py:527
msgid "Link to media files"
msgstr "Odkaz na soubory"

#: tracker/models.py:528
msgid "count"
msgstr "počet"

#: tracker/models.py:528
msgid "Number of files"
msgstr "Počet souborů"

#: tracker/models.py:534 tracker/models.py:535
msgid "Ticket media"
msgstr "Média tiketu"

#: tracker/models.py:539
msgid "Ticket this expediture belongs to"
msgstr "Tiket ke kterému tento reálný výdaj patří"

#: tracker/models.py:540
msgid "Description of this expediture"
msgstr "Popis tohoto reálného výdaje"

#: tracker/models.py:541 tracker/models.py:562 tracker/models.py:660
msgid "amount"
msgstr "částka"

#: tracker/models.py:541
msgid "Expediture amount in"
msgstr "Vydaná částka v"

#: tracker/models.py:542 tracker/models.py:662
msgid "accounting info"
msgstr "účetní údaje"

#: tracker/models.py:542
msgid "Accounting info, this is editable only through admin field"
msgstr "Účetní poznámky; toto pole lze editovat jen v administraci"

#: tracker/models.py:544 tracker/models.py:563
msgid "wage"
msgstr "mzdový"

#: tracker/models.py:547 tracker/models.py:566
>>>>>>> 1ac9b389
#, python-format
msgid "%(description)s (%(amount)s %(currency)s)"
msgstr "%(description)s (%(amount)s %(currency)s)"

<<<<<<< HEAD
#: tracker/models.py:561
msgid "Ticket expediture"
msgstr "Reálný výdaj tiketu"

#: tracker/models.py:562
msgid "Ticket expeditures"
msgstr "Reálné výdaje tiketu"

#: tracker/models.py:566
msgid "Ticket this preexpediture belogns to"
msgstr "Tiket ke kterému tento plánovaný výdaj patří"

#: tracker/models.py:567
msgid "Description of this preexpediture"
msgstr "Popis tohoto plánovaného výdaje"

#: tracker/models.py:568
msgid "Preexpediture amount in"
msgstr "Položka rozpočtu v "

#: tracker/models.py:575
msgid "Ticket preexpediture"
msgstr "Plánovaný výdaj tiketu"

#: tracker/models.py:576
msgid "Ticket preexpeditures"
msgstr "Plánované výdaje tiketu"

#: tracker/models.py:585 tracker/views.py:499
=======
#: tracker/models.py:555
msgid "Ticket expediture"
msgstr "Reálný výdaj tiketu"

#: tracker/models.py:556
msgid "Ticket expeditures"
msgstr "Reálné výdaje tiketu"

#: tracker/models.py:560
msgid "Ticket this preexpediture belogns to"
msgstr "Tiket ke kterému tento plánovaný výdaj patří"

#: tracker/models.py:561
msgid "Description of this preexpediture"
msgstr "Popis tohoto plánovaného výdaje"

#: tracker/models.py:562
msgid "Preexpediture amount in"
msgstr "Položka rozpočtu v "

#: tracker/models.py:569
msgid "Ticket preexpediture"
msgstr "Plánovaný výdaj tiketu"

#: tracker/models.py:570
msgid "Ticket preexpeditures"
msgstr "Plánované výdaje tiketu"

#: tracker/models.py:579 tracker/views.py:499
>>>>>>> 1ac9b389
msgid "We need a sane file name, such as my-invoice123.jpg"
msgstr ""
"Jméno souboru musí vypadat jako jméno bez speciálních znaků; použijte něco "
"jako faktura-za-ocet123.jpg"

<<<<<<< HEAD
#: tracker/models.py:617 tracker/templates/tracker/admin_user_list.html:28
msgid "Bank account"
msgstr "Bankovní účet"

#: tracker/models.py:617
msgid "Bank account information for money transfers"
msgstr "Údaje o účtu pro bankovní převody"

#: tracker/models.py:618
=======
#: tracker/models.py:611 tracker/templates/tracker/admin_user_list.html:28
msgid "Bank account"
msgstr "Bankovní účet"

#: tracker/models.py:611
msgid "Bank account information for money transfers"
msgstr "Údaje o účtu pro bankovní převody"

#: tracker/models.py:612
>>>>>>> 1ac9b389
msgid ""
"Other contact such as wiki account; can be useful in case of topic "
"administrators need to clarify some information"
msgstr ""
"Další kontakt (např. účet na wiki); může se hodit třeba pokud budou "
"schvalovatelé potřebovat nějaká upřesnění"

<<<<<<< HEAD
#: tracker/models.py:619 tracker/templates/tracker/admin_user_list.html:30
msgid "Other identification"
msgstr "Další identifikační údaje"

#: tracker/models.py:619
=======
#: tracker/models.py:613 tracker/templates/tracker/admin_user_list.html:30
msgid "Other identification"
msgstr "Další identifikační údaje"

#: tracker/models.py:613
>>>>>>> 1ac9b389
msgid ""
"Address, or other identification information, so we know who are we sending "
"money to"
msgstr ""
"Adresa, rodné číslo, nebo něco podobného pro případné doplnění do účetnictví"

<<<<<<< HEAD
#: tracker/models.py:663
msgid "date"
msgstr "datum"

#: tracker/models.py:664 tracker/models.py:683
msgid "other party"
msgstr "druhá strana"

#: tracker/models.py:664
msgid "The other party; user who sent or received the payment"
msgstr "Druhá strana převodu: uživatel který poslal nebo dostal platbu"

#: tracker/models.py:665
msgid "other party (text)"
msgstr "druhá strana (text)"

#: tracker/models.py:665
msgid "The other party; this text is used when user is not selected"
msgstr "Druhá strana převodu; tento text je použit není-li vyplněn uživatel"

#: tracker/models.py:666
=======
#: tracker/models.py:657
msgid "date"
msgstr "datum"

#: tracker/models.py:658 tracker/models.py:677
msgid "other party"
msgstr "druhá strana"

#: tracker/models.py:658
msgid "The other party; user who sent or received the payment"
msgstr "Druhá strana převodu: uživatel který poslal nebo dostal platbu"

#: tracker/models.py:659
msgid "other party (text)"
msgstr "druhá strana (text)"

#: tracker/models.py:659
msgid "The other party; this text is used when user is not selected"
msgstr "Druhá strana převodu; tento text je použit není-li vyplněn uživatel"

#: tracker/models.py:660
>>>>>>> 1ac9b389
msgid ""
"Payment amount; Positive value means transaction to the user, negative is a "
"transaction from the user"
msgstr ""
"Převedená částka. Kladná hodnota znamená platbu uživateli, záporná že "
"uživatel dal peníze nám"

<<<<<<< HEAD
#: tracker/models.py:667
msgid "Description of this transaction"
msgstr "Popis převodu"

#: tracker/models.py:668 tracker/templates/feeds/transaction_description.html:6
=======
#: tracker/models.py:661
msgid "Description of this transaction"
msgstr "Popis převodu"

#: tracker/models.py:662 tracker/templates/feeds/transaction_description.html:6
>>>>>>> 1ac9b389
#: tracker/templates/tracker/cluster_detail.html:19
#: tracker/templates/tracker/ticket_common_detail.html:60
#: tracker/templates/tracker/ticket_detail.html:31
#: tracker/templates/tracker/transaction_list.html:15
#: tracker/templates/tracker/user_detail.html:22
msgid "Accounting info"
msgstr "Účetní údaje"

<<<<<<< HEAD
#: tracker/models.py:669
msgid "related tickets"
msgstr "související tikety"

#: tracker/models.py:669
msgid "Tickets this trackaction is related to"
msgstr "Tikety ke kterým se tato platba vztahuje"

#: tracker/models.py:705
msgid "Transaction"
msgstr "Platba"

#: tracker/models.py:706 tracker/templates/tracker/cluster_detail.html:18
=======
#: tracker/models.py:663
msgid "related tickets"
msgstr "související tikety"

#: tracker/models.py:663
msgid "Tickets this trackaction is related to"
msgstr "Tikety ke kterým se tato platba vztahuje"

#: tracker/models.py:699
msgid "Transaction"
msgstr "Platba"

#: tracker/models.py:700 tracker/templates/tracker/cluster_detail.html:18
>>>>>>> 1ac9b389
#: tracker/templates/tracker/ticket_detail.html:27
#: tracker/templates/tracker/user_detail.html:19
msgid "Transactions"
msgstr "Platby"

<<<<<<< HEAD
#: tracker/models.py:729
=======
#: tracker/models.py:723
>>>>>>> 1ac9b389
msgid "comment"
msgstr "komentář"

#: tracker/templates/admin/tracker/ticket/ack_norating_error.html:2
msgid ""
"You must fill rating percentage before you will be able to accept the ticket."
msgstr ""
"Musíte vyplnit ohodnocení předtím, než budete moci tento ticket schválit."

#: tracker/templates/admin/tracker/ticket/ack_noreport_error.html:2
msgid ""
"You cannot accept ticket when a report is mandatory and no report was given"
msgstr ""
"Nemůžete schválit ticket, pokud je nevyplněný odkaz na report a zároveň je "
"report povinný"

#: tracker/templates/admin/tracker/ticket/change_form.html:9
#: tracker/templates/tracker/ticket_common_detail.html:4
msgid "Ticket ID"
msgstr "ID tiketu"

#: tracker/templates/admin/tracker/ticket/change_form.html:11
msgid "Approvals"
msgstr "Schválení"

#: tracker/templates/admin/tracker/ticket/change_form.html:32
msgid "Ticket documents"
msgstr "Doklady tiketu"

#: tracker/templates/admin/tracker/ticket/change_form.html:35
#: tracker/templates/tracker/edit_ticket.html:10
#: tracker/templates/tracker/ticket_detail.html:19
msgid "edit ticket documents"
msgstr "upravit doklady"

#: tracker/templates/admin/tracker/ticket/change_form.html:42
msgid "There are no documents uploaded for this ticket."
msgstr "K tiketu nebyly nahrány žádné doklady."

#: tracker/templates/admin/tracker/ticket/change_form.html:45
#: tracker/templates/tracker/ticket_detail.html:53
#, python-format
msgid "There is 1 document uploaded."
msgid_plural "There are %(counter)s documents uploaded."
msgstr[0] "Nahrán 1 doklad."
msgstr[1] "Nahrány %(counter)s doklady."
msgstr[2] "Nahráno %(counter)s dokladů."

#: tracker/templates/feeds/ticket_description.html:2
msgid "status"
msgstr "stav"

#: tracker/templates/feeds/transaction_description.html:2
#: tracker/templates/tracker/cluster_detail.html:19
#: tracker/templates/tracker/ticket_detail.html:31
#: tracker/templates/tracker/transaction_list.html:15
#: tracker/templates/tracker/user_detail.html:22
msgid "Date"
msgstr "Datum"

#: tracker/templates/feeds/transaction_description.html:3
#: tracker/templates/tracker/cluster_detail.html:19
#: tracker/templates/tracker/ticket_detail.html:31
#: tracker/templates/tracker/transaction_list.html:15
#: tracker/templates/tracker/user_list.html:13
msgid "User"
msgstr "Uživatel"

#: tracker/templates/feeds/transaction_description.html:4
#: tracker/templates/tracker/cluster_detail.html:19
#: tracker/templates/tracker/export.html:145
#: tracker/templates/tracker/export.html:175
#: tracker/templates/tracker/ticket_common_detail.html:45
#: tracker/templates/tracker/ticket_common_detail.html:60
#: tracker/templates/tracker/ticket_detail.html:31
#: tracker/templates/tracker/transaction_list.html:15
#: tracker/templates/tracker/user_detail.html:22
msgid "Amount"
msgstr "Částka"

#: tracker/templates/feeds/transaction_description.html:5
#: tracker/templates/tracker/cluster_detail.html:19
#: tracker/templates/tracker/ticket_common_detail.html:26
#: tracker/templates/tracker/ticket_detail.html:31
#: tracker/templates/tracker/transaction_list.html:15
#: tracker/templates/tracker/user_detail.html:22
msgid "Description"
msgstr "Popis"

#: tracker/templates/tracker/admin_index_override.html:10
#, python-format
msgid "Models available in the %(name)s application."
msgstr "Modely v aplikaci %(name)s"

#: tracker/templates/tracker/admin_index_override.html:11
#, python-format
msgid "%(name)s"
msgstr "%(name)s"

#: tracker/templates/tracker/admin_index_override.html:21
#: tracker/templates/tracker/ticketack_add.html:4
#: tracker/templates/tracker/ticketack_add.html:8
msgid "Add"
msgstr "Přidat"

#: tracker/templates/tracker/admin_index_override.html:27
msgid "Change"
msgstr "Změnit"

#: tracker/templates/tracker/admin_index_override.html:39
#: tracker/templates/tracker/user_list.html:4
#: tracker/templates/tracker/user_list.html:8
msgid "User list"
msgstr "Seznam uživatelů"

#: tracker/templates/tracker/admin_index_override.html:40
#: tracker/templates/tracker/admin_user_list.html:14
msgid "Tracker users"
msgstr "Uživatelé"

#: tracker/templates/tracker/admin_index_override.html:45
msgid "You don't have permission to edit anything."
msgstr "Nemáte právo nic editovat"

#: tracker/templates/tracker/admin_user_list.html:6
#: tracker/templates/tracker/export.html:59
#: tracker/templates/tracker/export.html:266
#: tracker/templates/tracker/import.html:60
msgid "Users"
msgstr "Uživatelé"

#: tracker/templates/tracker/admin_user_list.html:11
msgid "Home"
msgstr "Domů"

#: tracker/templates/tracker/admin_user_list.html:23
#: tracker/templates/tracker/user_details_change.html:11
msgid "Username"
msgstr "Přihlašovací jméno"

#: tracker/templates/tracker/admin_user_list.html:26
msgid "First name"
msgstr "Křestní jméno"

#: tracker/templates/tracker/admin_user_list.html:27
msgid "Last name"
msgstr "Příjmení"

#: tracker/templates/tracker/cluster_detail.html:4
#: tracker/templates/tracker/cluster_detail.html:8
#, python-format
msgid "Cluster %(cid)s"
msgstr "Slepenec %(cid)s"

#: tracker/templates/tracker/cluster_detail.html:7
#: tracker/templates/tracker/edit_ticket.html:7
#: tracker/templates/tracker/edit_ticket_docs.html:7
#: tracker/templates/tracker/generic/create_ticket.html:7
#: tracker/templates/tracker/generic/ticket_list.html:12
#: tracker/templates/tracker/generic/topic_list.html:7
#: tracker/templates/tracker/grant_detail.html:9
#: tracker/templates/tracker/index.html:12
#: tracker/templates/tracker/ticket_detail.html:12
#: tracker/templates/tracker/ticketack_add.html:7
#: tracker/templates/tracker/ticketack_confirm_delete.html:7
#: tracker/templates/tracker/topic_content_acks_per_user.html:7
#: tracker/templates/tracker/topic_detail.html:14
#: tracker/templates/tracker/topic_finance.html:7
#: tracker/templates/tracker/transaction_list.html:11
#: tracker/templates/tracker/upload_ticket_doc.html:25
#: tracker/templates/tracker/user_detail.html:8
#: tracker/templates/tracker/user_details_change.html:7
#: tracker/templates/tracker/user_list.html:7
msgid "index"
msgstr "začátek"

#: tracker/templates/tracker/cluster_detail.html:7
#: tracker/templates/tracker/generic/ticket_list.html:12
#: tracker/templates/tracker/index.html:12
msgid "transactions"
msgstr "platby"

#: tracker/templates/tracker/cluster_detail.html:10
#: tracker/templates/tracker/ticket_detail.html:28
msgid "Payment status"
msgstr "Stav platby"

#: tracker/templates/tracker/cluster_detail.html:14
msgid "Total tickets"
msgstr "Celkem tikety"

#: tracker/templates/tracker/cluster_detail.html:26
msgid "Total transactions"
msgstr "Celkem platby"

#: tracker/templates/tracker/dumpaccounts/ticket_detail.html:13
#: tracker/templates/tracker/ticket_detail.html:47
msgid "Documents"
msgstr "Doklady"

#: tracker/templates/tracker/edit_ticket.html:4
#: tracker/templates/tracker/edit_ticket.html:8
msgid "Edit"
msgstr "Upravit"

#: tracker/templates/tracker/edit_ticket.html:10
#: tracker/templates/tracker/ticket_detail.html:17
msgid "copy preexpeditures to expeditures"
msgstr "zkopírovat plánované výdaje do reálných"

#: tracker/templates/tracker/edit_ticket.html:14
#: tracker/templates/tracker/edit_ticket_docs.html:16
msgid "save"
msgstr "uložit"

#: tracker/templates/tracker/edit_ticket_docs.html:4
#: tracker/templates/tracker/edit_ticket_docs.html:8
msgid "Edit documents"
msgstr "Upravit doklady"

#: tracker/templates/tracker/edit_ticket_docs.html:7
#: tracker/templates/tracker/upload_ticket_doc.html:25
msgid "edit"
msgstr "upravit"

#: tracker/templates/tracker/edit_ticket_docs.html:10
msgid "upload new document"
msgstr "nahrát nový doklad"

#: tracker/templates/tracker/edit_ticket_docs.html:14
msgid "document"
msgstr "doklad"

#: tracker/templates/tracker/edit_ticket_docs.html:17
#: tracker/templates/tracker/ticket_form.html:24
#: tracker/templates/tracker/upload_ticket_doc.html:36
#, python-format
msgid "Fields marked with %(mark)s are required."
msgstr "Pole označená %(mark)s jsou povinná."

#: tracker/templates/tracker/export.html:4
#: tracker/templates/tracker/export.html:7
#: tracker/templates/tracker/generic/ticket_list.html:35
msgid "Export"
msgstr "Export"

#: tracker/templates/tracker/export.html:10
msgid ""
"Only filters with at least one checked checkbox are applied. You can either "
"check all checkboxes or none of them, it's the same. "
msgstr ""

#: tracker/templates/tracker/export.html:30
msgid "waiting for submitting "
msgstr "čeká na podání ke schválení"

#: tracker/templates/tracker/export.html:33
msgid "waiting for approval "
msgstr "čeká na schválení"

#: tracker/templates/tracker/export.html:39
msgid "waiting for filing of documents "
msgstr "čeká na přijetí účtenek"

#: tracker/templates/tracker/export.html:51
msgid "custom"
msgstr "vlastní"

#: tracker/templates/tracker/export.html:70
#: tracker/templates/tracker/export.html:141
#: tracker/templates/tracker/ticket_common_detail.html:43
#: tracker/templates/tracker/ticket_form.html:14
msgid "Preexpeditures"
msgstr "Plánované výdaje"

#: tracker/templates/tracker/export.html:74
#: tracker/templates/tracker/export.html:94
#: tracker/templates/tracker/export.html:114
#: tracker/templates/tracker/export.html:149
#: tracker/templates/tracker/export.html:179
#: tracker/templates/tracker/export.html:218
#: tracker/templates/tracker/export.html:247
#: tracker/templates/tracker/export.html:274
#: tracker/templates/tracker/export.html:293
#: tracker/templates/tracker/export.html:312
msgid "Larger or equal"
msgstr "Větší nebo rovno"

#: tracker/templates/tracker/export.html:82
#: tracker/templates/tracker/export.html:102
#: tracker/templates/tracker/export.html:122
#: tracker/templates/tracker/export.html:157
#: tracker/templates/tracker/export.html:187
#: tracker/templates/tracker/export.html:226
#: tracker/templates/tracker/export.html:255
#: tracker/templates/tracker/export.html:282
#: tracker/templates/tracker/export.html:301
#: tracker/templates/tracker/export.html:320
msgid "Smaller or equal"
msgstr "Menší nebo rovno"

#: tracker/templates/tracker/export.html:90
#: tracker/templates/tracker/export.html:171
#: tracker/templates/tracker/ticket_common_detail.html:58
#: tracker/templates/tracker/ticket_form.html:19
msgid "Expeditures"
msgstr "Reálné výdaje"

#: tracker/templates/tracker/export.html:110
#: tracker/templates/tracker/index.html:24
#: tracker/templates/tracker/ticket_common_detail.html:68
#: tracker/templates/tracker/ticket_table.html:19
#: tracker/templates/tracker/ticket_table.html:33
#: tracker/templates/tracker/user_list.html:13
msgid "Accepted expeditures"
msgstr "Schválené reálné výdaje"

#: tracker/templates/tracker/export.html:137
msgid "You can't filter grants by any fields"
msgstr "Granty není možné filtrovat"

#: tracker/templates/tracker/export.html:166
#: tracker/templates/tracker/export.html:196
msgid "Wage"
msgstr "Mzdový"

#: tracker/templates/tracker/export.html:199
msgid "Paid"
msgstr "Proplaceno"

#: tracker/templates/tracker/export.html:208
msgid "Supervisors"
msgstr "Schvalovatelé"

#: tracker/templates/tracker/export.html:214
msgid "Number of tickets"
msgstr "Počet ticketů"

#: tracker/templates/tracker/export.html:234
msgid "Number of tickets in certain payment state"
msgstr "Počet ticketů v určitém stavu plateb"

#: tracker/templates/tracker/export.html:270
msgid "Number of tickets created"
msgstr "Počet vytvořených ticketů"

#: tracker/templates/tracker/export.html:289
msgid "Amount of accepted expeditures"
msgstr "Suma schválených reálných výdajů"

#: tracker/templates/tracker/export.html:308
msgid "Amount of paid expeditures"
msgstr "Suma placených reálných výdajů"

#: tracker/templates/tracker/export.html:330
msgid "normal"
msgstr "normální"

#: tracker/templates/tracker/export.html:335
msgid "staff"
msgstr "s administračním přístupem"

#: tracker/templates/tracker/export.html:340
msgid "superuser"
msgstr "superuživatel"

#: tracker/templates/tracker/generic/create_ticket.html:4
#: tracker/templates/tracker/generic/create_ticket.html:8
msgid "Create ticket"
msgstr "Vytvořit tiket"

#: tracker/templates/tracker/generic/create_ticket.html:13
msgid ""
"You'll be able to edit everything you've filled in even after submitting the "
"form."
msgstr ""
"Vše co jste vyplnili budete moci dále editovat i po odeslání formuláře."

#: tracker/templates/tracker/generic/ticket_list.html:4
#: tracker/templates/tracker/generic/ticket_list.html:15
#: tracker/templates/tracker/index.html:3
#: tracker/templates/tracker/index.html:15
msgid "Ticket list"
msgstr "Seznam tiketů"

#: tracker/templates/tracker/generic/ticket_list.html:12
#: tracker/templates/tracker/grant_detail.html:9
#: tracker/templates/tracker/index.html:12
#: tracker/templates/tracker/ticket_detail.html:12
#: tracker/templates/tracker/topic_content_acks_per_user.html:7
#: tracker/templates/tracker/topic_detail.html:14
#: tracker/templates/tracker/topic_finance.html:7
msgid "topics"
msgstr "témata"

#: tracker/templates/tracker/generic/ticket_list.html:12
#: tracker/templates/tracker/index.html:12
#: tracker/templates/tracker/user_detail.html:8
msgid "users"
msgstr "uživatelé"

#: tracker/templates/tracker/generic/ticket_list.html:13
#: tracker/templates/tracker/generic/ticket_list.html:32
#: tracker/templates/tracker/index.html:13
#: tracker/templates/tracker/user_detail.html:9
msgid "Create new ticket"
msgstr "Vytvořit nový tiket"

#: tracker/templates/tracker/generic/ticket_list.html:22
#: tracker/templates/tracker/user_detail.html:15
msgid "No tickets available."
msgstr "Nejsou k dispozici žádné tikety."

#: tracker/templates/tracker/generic/ticket_list.html:33
#: tracker/templates/tracker/import.html:4
#: tracker/templates/tracker/import.html:7
msgid "Import"
msgstr "Import"

#: tracker/templates/tracker/generic/topic_list.html:4
#: tracker/templates/tracker/generic/topic_list.html:8
msgid "Topic list"
msgstr "Seznam témat"

#: tracker/templates/tracker/generic/topic_list.html:12
msgid "Topics closed for new tickets"
msgstr "Témata uzavřená pro nové tikety"

#: tracker/templates/tracker/generic/topic_list.html:17
msgid "topic finance"
msgstr "platby dle témat"

#: tracker/templates/tracker/generic/topic_list.html:18
msgid "topic ack overview"
msgstr "přehled schválení"

#: tracker/templates/tracker/import.html:10
msgid ""
"Be warned that if you are not a superuser you can not import more than 100 "
"rows. If you'll submit CSV longer than 100 rows, only first 100 will be "
"processed. If you really need to import so many objects, please contact the "
"systemadmin. "
msgstr ""

#: tracker/templates/tracker/import.html:14
msgid "What kind of objects are you importing?"
msgstr "Jaký druh objektů hodláte importovat?"

#: tracker/templates/tracker/import.html:19
#: tracker/templates/tracker/import.html:26
#: tracker/templates/tracker/import.html:34
#: tracker/templates/tracker/import.html:41
#: tracker/templates/tracker/import.html:47
#: tracker/templates/tracker/import.html:53
#: tracker/templates/tracker/import.html:60
msgid "example file"
msgstr "vzorový soubor"

#: tracker/templates/tracker/import.html:41
msgid "Preexpenses"
msgstr "Plánované výdaje"

#: tracker/templates/tracker/import.html:47
msgid "Expenses"
msgstr "Výdaje"

#: tracker/templates/tracker/import.html:53
#: tracker/templates/tracker/ticket_common_detail.html:32
#: tracker/templates/tracker/ticket_table.html:17
#: tracker/templates/tracker/user_list.html:13
msgid "Media"
msgstr "Média"

#: tracker/templates/tracker/index.html:19
#: tracker/templates/tracker/ticket_table.html:13
#: tracker/templates/tracker/ticket_table.html:28
msgid "ID"
msgstr "ID"

#: tracker/templates/tracker/index.html:19
#: tracker/templates/tracker/ticket_common_detail.html:7
#: tracker/templates/tracker/ticket_table.html:13
#: tracker/templates/tracker/ticket_table.html:28
msgid "Event date"
msgstr "Datum akce"

#: tracker/templates/tracker/index.html:19
#: tracker/templates/tracker/ticket_table.html:13
#: tracker/templates/tracker/ticket_table.html:28
msgid "Summary"
msgstr "Shrnutí"

#: tracker/templates/tracker/index.html:22
#: tracker/templates/tracker/ticket_common_detail.html:8
#: tracker/templates/tracker/ticket_table.html:16
#: tracker/templates/tracker/ticket_table.html:31
msgid "Requested by"
msgstr "Žadatel"

#: tracker/templates/tracker/index.html:23
#: tracker/templates/tracker/ticket_table.html:18
#: tracker/templates/tracker/ticket_table.html:32
msgid "Requested expeditures"
msgstr "Požadované výdaje"

#: tracker/templates/tracker/index.html:25
#: tracker/templates/tracker/ticket_common_detail.html:69
#: tracker/templates/tracker/ticket_table.html:20
#: tracker/templates/tracker/ticket_table.html:34
msgid "Paid expeditures"
msgstr "Zaplacené výdaje"

#: tracker/templates/tracker/index.html:26
#: tracker/templates/tracker/ticket_common_detail.html:10
#: tracker/templates/tracker/ticket_table.html:35
msgid "State"
msgstr "Stav"

#: tracker/templates/tracker/index.html:27
#: tracker/templates/tracker/ticket_common_detail.html:6
#: tracker/templates/tracker/ticket_table.html:22
#: tracker/templates/tracker/ticket_table.html:36
msgid "Last changed"
msgstr "Naposledy změněno"

#: tracker/templates/tracker/paginator.html:4
msgid "previous"
msgstr "předchozí"

#: tracker/templates/tracker/paginator.html:8
msgid "next"
msgstr "následující"

#: tracker/templates/tracker/tabular_formset.html:12
#: tracker/templates/tracker/tabular_formset.html:40
msgid "delete"
msgstr "smazat"

#: tracker/templates/tracker/tabular_formset.html:21
msgid "Delete the item"
msgstr "Smazat položku"

#: tracker/templates/tracker/tabular_formset.html:92
#, python-format
msgid "Add another %(formset_item_name)s"
msgstr "Přidat další %(formset_item_name)s"

#: tracker/templates/tracker/tabular_formset.html:95
#: tracker/templates/tracker/ticketack_confirm_delete.html:4
#: tracker/templates/tracker/ticketack_confirm_delete.html:8
msgid "Remove"
msgstr "Odebrat"

#: tracker/templates/tracker/ticket_common_detail.html:5
msgid "Created"
msgstr "Vytvořeno"

#: tracker/templates/tracker/ticket_common_detail.html:7
msgid "unset"
msgstr "neuvedeno"

#: tracker/templates/tracker/ticket_common_detail.html:11
#: tracker/templates/tracker/ticket_common_detail.html:48
msgid "Yes"
msgstr "Ano"

#: tracker/templates/tracker/ticket_common_detail.html:11
#: tracker/templates/tracker/ticket_common_detail.html:48
msgid "No"
msgstr "Ne"

#: tracker/templates/tracker/ticket_common_detail.html:12
msgid "Report URL"
msgstr "Odkaz na report"

#: tracker/templates/tracker/ticket_common_detail.html:12
msgid "No report filled"
msgstr "Žádný report nebyl vyplněn"

#: tracker/templates/tracker/ticket_common_detail.html:14
msgid "Deposit"
msgstr "Záloha"

#: tracker/templates/tracker/ticket_common_detail.html:15
msgid "Event URL"
msgstr "Odkaz na akci"

#: tracker/templates/tracker/ticket_common_detail.html:16
msgid "Rating percentage"
msgstr "Procento hodnocení"

#: tracker/templates/tracker/ticket_common_detail.html:18
msgid "remove"
msgstr "odebrat"

#: tracker/templates/tracker/ticket_common_detail.html:21
msgid "Confirm"
msgstr "Potvrdit"

#: tracker/templates/tracker/ticket_common_detail.html:29
msgid "Supervisor notes"
msgstr "Poznámky schvalovatele"

#: tracker/templates/tracker/ticket_common_detail.html:33
msgid "Number of objects"
msgstr "Počet objektů"

#: tracker/templates/tracker/ticket_common_detail.html:34
msgid "Number of media files"
msgstr "Počet souborů"

#: tracker/templates/tracker/ticket_common_detail.html:45
#: tracker/templates/tracker/ticket_common_detail.html:60
msgid "Item"
msgstr "Položka"

#: tracker/templates/tracker/ticket_common_detail.html:45
#: tracker/templates/tracker/ticket_common_detail.html:60
msgid "Wage?"
msgstr "Mzdový?"

#: tracker/templates/tracker/ticket_common_detail.html:52
msgid "Total preexpeditures"
msgstr "Celkem plánované výdaje"

#: tracker/templates/tracker/ticket_common_detail.html:60
msgid "Paid?"
msgstr "Proplaceno?"

#: tracker/templates/tracker/ticket_common_detail.html:63
msgid "Yes,No"
msgstr "Ano,Ne"

#: tracker/templates/tracker/ticket_common_detail.html:67
msgid "Total expeditures"
msgstr "Celkem reálné výdaje"

#: tracker/templates/tracker/ticket_detail.html:16
msgid "edit ticket"
msgstr "upravit tiket"

#: tracker/templates/tracker/ticket_detail.html:18
msgid "edit in admin"
msgstr "editovat v administraci"

#: tracker/templates/tracker/ticket_detail.html:20
msgid "duplicate"
msgstr "duplikovat"

#: tracker/templates/tracker/ticket_detail.html:21
#: tracker/templates/tracker/topic_detail.html:25
msgid "watch settings"
msgstr "nastavení sledování"

#: tracker/templates/tracker/ticket_detail.html:28
#, python-format
msgid ""
"part of <a href=\"%(c_link)s\">cluster %(c_id)s</a>: total tickets "
"%(total_tickets)s&nbsp;%(cr)s, total transactions "
"%(total_transactions)s&nbsp;%(cr)s"
msgstr ""
"patří do <a href=\"%(c_link)s\">slepence %(c_id)s</a>: tikety celkem "
"%(total_tickets)s&nbsp;%(cr)s, platby celkem %(total_transactions)s&nbsp;"
"%(cr)s"

#: tracker/templates/tracker/ticket_detail.html:38
msgid "Associated transactions total"
msgstr "Přiřazené platby celkem"

#: tracker/templates/tracker/ticket_detail.html:59
#: tracker/templates/tracker/ticket_detail.html:63
#: tracker/templates/tracker/topic_detail.html:34
#: tracker/templates/tracker/topic_detail.html:37
msgid "Comments"
msgstr "Komentáře"

#: tracker/templates/tracker/ticket_detail.html:64
#: tracker/templates/tracker/topic_detail.html:38
msgid "There are no comments yet."
msgstr "Zatím žádné komentáře."

#: tracker/templates/tracker/ticket_detail.html:69
#: tracker/templates/tracker/ticket_detail.html:71
#: tracker/templates/tracker/topic_detail.html:41
#: tracker/templates/tracker/topic_detail.html:43
msgid "Add comment"
msgstr "Přidat komentář"

#: tracker/templates/tracker/ticket_form.html:10
msgid "Related files"
msgstr "Odkazy na soubory"

#: tracker/templates/tracker/ticket_form.html:10 tracker/views.py:498
msgid "file"
msgstr "soubor"

#: tracker/templates/tracker/ticket_form.html:14
msgid "preexpediture"
msgstr "plánovaný výdaj"

#: tracker/templates/tracker/ticket_form.html:19
msgid "expediture"
msgstr "reálný výdaj"

#: tracker/templates/tracker/ticket_form.html:23
msgid "submit"
msgstr "odeslat"

#: tracker/templates/tracker/ticket_form.html:23
#: tracker/templates/tracker/user_details_change.html:17
msgid "Save"
msgstr "Uložit"

#: tracker/templates/tracker/ticket_table.html:21
msgid "Status"
msgstr "Stav"

#: tracker/templates/tracker/ticket_table.html:23
msgid "Media item list"
msgstr "Seznam médií"

#: tracker/templates/tracker/ticket_table.html:23
#: tracker/templates/tracker/user_list.html:14
msgid "Item count"
msgstr "Počet položek"

#: tracker/templates/tracker/ticket_table.html:23
#: tracker/templates/tracker/user_list.html:14
msgid "Itm."
msgstr "Pol."

#: tracker/templates/tracker/ticket_table.html:24
#: tracker/templates/tracker/user_list.html:14
msgid "File count"
msgstr "Počet souborů"

#: tracker/templates/tracker/ticket_table.html:24
#: tracker/templates/tracker/user_list.html:14
msgid "Fil."
msgstr "Soub."

#: tracker/templates/tracker/ticketack_add.html:7
#: tracker/templates/tracker/ticketack_confirm_delete.html:7
msgid "confirmations"
msgstr "schválení"

#: tracker/templates/tracker/ticketack_add.html:21
#: tracker/templates/tracker/ticketack_confirm_delete.html:16
#: tracker/templates/tracker/watch.html:35
msgid "Submit"
msgstr "Odeslat"

#: tracker/templates/tracker/ticketack_add.html:26
#: tracker/templates/tracker/ticketack_confirm_delete.html:17
msgid "back to ticket"
msgstr "zpět na tiket"

#: tracker/templates/tracker/ticketack_confirm_delete.html:11
msgid "Added"
msgstr "Přidáno"

#: tracker/templates/tracker/ticketack_confirm_delete.html:12
msgid "Added by"
msgstr "Přidal"

#: tracker/templates/tracker/topic_content_acks_per_user.html:4
#: tracker/templates/tracker/topic_content_acks_per_user.html:8
msgid "Topic ack overview"
msgstr "Přehled schválení"

#: tracker/templates/tracker/topic_content_acks_per_user.html:12
msgid "Supervisor"
msgstr "Schvalovatel"

#: tracker/templates/tracker/topic_content_acks_per_user.html:15
msgid "Ack count"
msgstr "Počet schválení"

#: tracker/templates/tracker/topic_detail.html:19
msgid "Topic is open for new tickets"
msgstr "Téma je otevřené pro nové tikety"

#: tracker/templates/tracker/topic_detail.html:19
msgid "add ticket"
msgstr "přidat tiket"

#: tracker/templates/tracker/topic_detail.html:22
msgid "Topic administrators"
msgstr "Schvalovatelé tématu"

#: tracker/templates/tracker/topic_detail.html:22
msgid "Topic administrator"
msgstr "Schvalovatel tématu"

#: tracker/templates/tracker/topic_detail.html:29
msgid "Total for this topic"
msgstr "Celkem za toto téma"

#: tracker/templates/tracker/topic_finance.html:4
#: tracker/templates/tracker/topic_finance.html:8
msgid "Topic finance"
msgstr "Platby dle témat"

#: tracker/templates/tracker/topic_finance.html:13
msgid "Amounts per payment status"
msgstr "Částky podle stavu platby"

#: tracker/templates/tracker/topic_finance.html:34
#, python-format
msgid "Total %(gname)s"
msgstr "%(gname)s celkem"

#: tracker/templates/tracker/topic_finance.html:44
msgid ""
"Marked topics involve partial payments that have no clear relation to topic, "
"and have been split equally among possible candidates."
msgstr ""
"Označená témata mají částečné platby které nemohou být jednoznačně "
"přiřazeny, a proto byly rovnoměrně rozděleny mezi témata kterých se mohou "
"týkat."

#: tracker/templates/tracker/topic_table.html:7
msgid "Paid wages"
msgstr "Placeno mezd"

#: tracker/templates/tracker/topic_table.html:8
msgid "Paid together"
msgstr "Placeno celkem"

#: tracker/templates/tracker/topic_table.html:9
msgid "Tickets per payment status"
msgstr "Tikety podle plateb"

#: tracker/templates/tracker/topic_table.html:10
msgid "Administrators"
msgstr "Schvalovatelé"

#: tracker/templates/tracker/topic_table.html:12
msgid "no payment required"
msgstr "žádná platba není třeba"

#: tracker/templates/tracker/topic_table.html:37
#: tracker/templates/tracker/user_list.html:28
msgid "Total"
msgstr "Celkem"

#: tracker/templates/tracker/topic_table.html:52
msgid "No topics available."
msgstr "Nejsou k dispozici žádná témata."

#: tracker/templates/tracker/transaction_list.html:4
#: tracker/templates/tracker/transaction_list.html:12
msgid "Transaction list"
msgstr "Seznam plateb"

#: tracker/templates/tracker/transaction_list.html:7
msgid "Latest transactions"
msgstr "Nejnovější platby"

#: tracker/templates/tracker/transaction_list.html:22
#: tracker/templates/tracker/user_detail.html:31
#: tracker/templates/tracker/user_list.html:13
msgid "Transactions total"
msgstr "Platby celkem"

#: tracker/templates/tracker/transaction_list.html:24
msgid "No transactions available."
msgstr "Nejsou k dispozici žádné platby."

#: tracker/templates/tracker/transaction_list.html:26
msgid "download as csv"
msgstr "stáhnout csv"

#: tracker/templates/tracker/upload_ticket_doc.html:22
#: tracker/templates/tracker/upload_ticket_doc.html:26
msgid "Upload document"
msgstr "Nahrání dokladu"

#: tracker/templates/tracker/upload_ticket_doc.html:25
msgid "documents"
msgstr "doklady"

#: tracker/templates/tracker/upload_ticket_doc.html:35
msgid "upload"
msgstr "nahrát"

#: tracker/templates/tracker/upload_ticket_doc.html:35
msgid "upload and add another"
msgstr "nahrát a přidat další"

#: tracker/templates/tracker/upload_ticket_doc.html:36
msgid ""
"This document, including its file name and description, will be visible only "
"to the ticket owner and specially privileged users."
msgstr ""
"Tento doklad, včetně popisu a jména souboru, bude viditelný pouze pro "
"vlastníka tiketu a uživatele se zvláštním oprávněním."

#: tracker/templates/tracker/user_detail.html:13
msgid "Total for this user"
msgstr "Celkem tento uživatel"

#: tracker/templates/tracker/user_detail.html:32
msgid "Accepted expeditures total"
msgstr "Schválené reálné výdaje celkem"

#: tracker/templates/tracker/user_details_change.html:4
#: tracker/templates/tracker/user_details_change.html:8
msgid "My details"
msgstr "Moje údaje"

#: tracker/templates/tracker/user_list.html:23
msgid "Tickets not assigned to any tracker user"
msgstr "Tikety nepřiřazené žádnému uživateli trackeru"

#: tracker/templates/tracker/user_list.html:23
msgid "unassigned"
msgstr "neurčen"

#: tracker/templates/tracker/watch.html:5
#: tracker/templates/tracker/watch.html:14
msgid "Mute notifications"
msgstr "Ztlumit notifikace"

#: tracker/templates/tracker/watch.html:7
#: tracker/templates/tracker/watch.html:16
msgid "Watch"
msgstr "Sledovat"

#: tracker/templates/tracker/watch.html:23
msgid "What events you want to mute?"
msgstr "Které notifikace chcete ztlumit?"

#: tracker/templates/tracker/watch.html:25
msgid "What events you want to watch?"
msgstr "Které události chcete sledovat?"

#: tracker/views.py:60
msgid "Comment posted, thank you."
msgstr "Komentář přidán, děkujeme."

#: tracker/views.py:102
#, python-format
msgid "Ticket %(ticket_id)s confirmation \"%(confirmation)s\" has been added."
msgstr "Schválení \"%(confirmation)s\" přidáno k tiketu %(ticket_id)s"

#: tracker/views.py:130 tracker/views.py:1385
msgid "You cannot edit this"
msgstr "Nemáte práva k této změně"

#: tracker/views.py:135
#, python-format
msgid ""
"Ticket %(ticket_id)s confirmation \"%(confirmation)s\" has been deleted."
msgstr "Schválení \"%(confirmation)s\" smazáno z tiketu %(ticket_id)s"

#: tracker/views.py:204
msgid "Your deposit is bigger than your preexpeditures"
msgstr "Vámi požadovaná záloha je vyšší než vámi zadané plánované výdaje"

#: tracker/views.py:277
msgid "We muted notifications you do not want to hear."
msgstr ""

#: tracker/views.py:297
msgid ""
"You cannot watch tickets you own explictely. You are already subscribed to "
"all notifications."
msgstr ""

#: tracker/views.py:300
msgid ""
"You cannot watch ticket in topic you are an admin of explicitely. You are "
"already subscribed to all notifications."
msgstr ""

#: tracker/views.py:306
#, python-format
msgid "Ticket's %s watching settings are changed."
msgstr "Události sledované u tiketu %s byly změněny."

#: tracker/views.py:327
msgid ""
"You cannot watch topic you are an admin of explicitely. You are already "
"subscribed to all notifications."
msgstr ""

#: tracker/views.py:333
#, python-format
msgid "Topic's %s watching settings are changed."
msgstr "Události sledované u tématu %s byly změněny."

#: tracker/views.py:384
#, python-format
msgid "Ticket %s created."
msgstr "Vytvořen tiket %s."

#: tracker/views.py:431
msgid "You cannot edit this ticket."
msgstr "Nemáte práva k úpravám tohoto tiketu."

#: tracker/views.py:466
#, python-format
msgid "Ticket %s saved."
msgstr "Tiket %s uložen."

#: tracker/views.py:522
msgid "You cannot see this ticket's documents."
msgstr "Nemáte právo vidět doklady tohoto tiketu."

#: tracker/views.py:540
#, python-format
msgid "Document changes for ticket %s saved."
msgstr "Změny dokladů pro tiket %s uloženy."

#: tracker/views.py:566
#, python-format
msgid "File %(filename)s has been saved."
msgstr "Soubor %(filename)s uložen."

#: tracker/views.py:743
msgid "Your details have been saved."
msgstr "Vaše údaje byly uloženy"

#: tracker/views.py:1182
msgid "You must be staffer in order to export users"
msgstr "Pro export uživatelů musíte být administrátor."

#: tracker/views.py:1184
msgid "You must fill the form validly"
msgstr "Musíte formulář vyplnit validně"

#: tracker/views.py:1211 tracker/views.py:1228 tracker/views.py:1245
#: tracker/views.py:1256 tracker/views.py:1276 tracker/views.py:1290
msgid ""
"You must be superuser in order to be able to import more than 100 rows. "
"First 100 rows has already been imported."
msgstr ""
"Pro import více než 100 řádků musíte být superuživatelem. Prvních 100 jich "
"bylo již naimportováno. "

#: tracker/views.py:1224
msgid "You must be staffer in order to be able import topics."
msgstr "Pro import témat musíte být administrátor."

#: tracker/views.py:1241
msgid "You must be staffer in order to be able import grants."
msgstr "Pro import grantů musíte být administrátor."

#: tracker/views.py:1271 tracker/views.py:1285
msgid "You can't add preexpenses to ticket that you did not created."
msgstr "Nemůžete přidávat plánované výdaje k ticketům, které jste nevytvořeli"

#: tracker/views.py:1305
msgid "You can't add media items to ticket that you did not created."
msgstr "Nemůžete přidávat média k ticketům, které jste nevytvořili"

#: tracker/views.py:1308
msgid "You must be superuser in order to be able import users."
msgstr "Pro import uživatelů musíte být superuživatel."

#: tracker/views.py:1326
msgid ""
"The form have returned strange values. Please contact the systemadmin and "
"tell him what you tried to do. "
msgstr ""

#: tracker/views.py:1328
msgid "Your CSV file was imported. "
msgstr ""

#: tracker/views.py:1390
msgid "Preexpeditures were copied to expeditures successfuly."
msgstr "Plánované výdaje byly do výdajů úspěšně zkopírovány."

#: users/templates/users/login.html:4
msgid "Login"
msgstr "Přihlášení"

#: users/templates/users/login.html:7
msgid "You need to log in to access the following page."
msgstr "Pro přístup k následující stránce je vyžadováno přihlášení."

#: users/templates/users/login.html:10
msgid "Your username and password didn't match. Please try again."
msgstr "Přihlašovací údaje nesouhlasí. Zkuste to znovu, prosím."

#: users/templates/users/login.html:27
msgid "Don't have an acount?"
msgstr "Nemáte účet?"

#: users/templates/users/login.html:27 users/templates/users/register.html:6
msgid "Register"
msgstr "Zaregistrovat"

#: users/templates/users/login.html:28
msgid "Forgot password?"
msgstr "Zapomněli jste heslo?"

#: users/templates/users/login.html:28
msgid "Reset password"
msgstr "Obnovit heslo"

#: users/templates/users/logout.html:4
msgid "Logged out"
msgstr "Odhlášeno"

#: users/templates/users/logout.html:7
msgid "Bye!"
msgstr "Nashledanou!"

#: users/templates/users/logout.html:8
msgid "Go to index."
msgstr "Přejít na hlavní stránku."

#: users/templates/users/password_change.html:5
#: users/templates/users/password_change.html:16
msgid "Password change"
msgstr "Změna hesla"

#: users/templates/users/password_change.html:12
msgid "Please correct the error below."
msgid_plural "Please correct the errors below."
msgstr[0] "Prosím opravte chybu níže."
msgstr[1] "Prosím opravte chyby níže."

#: users/templates/users/password_change.html:18
msgid ""
"Please enter your old password, for security's sake, and then enter your new "
"password twice so we can verify you typed it in correctly."
msgstr ""
"Prosím zadejte pro kontrolu své původní heslo, a potom dvakrát nové heslo "
"(abychom mohli vyloučit překlepy)."

#: users/templates/users/password_change.html:22
msgid "Old password"
msgstr "Původní heslo"

#: users/templates/users/password_change.html:27
msgid "New password"
msgstr "Nové heslo"

#: users/templates/users/password_change.html:32
msgid "Password (again)"
msgstr "Heslo (znovu)"

#: users/templates/users/password_change.html:36
#: users/templates/users/password_reset_confirm.html:19
msgid "Change my password"
msgstr "Změnit heslo"

#: users/templates/users/password_change_done.html:4
#: users/templates/users/password_change_done.html:7
msgid "Password change successful"
msgstr "Změna hesla proběhla úspěšně"

#: users/templates/users/password_change_done.html:8
msgid "Your password was changed."
msgstr "Vaše heslo bylo změněno"

#: users/templates/users/password_reset.html:4
#: users/templates/users/password_reset.html:8
#: users/templates/users/password_reset_confirm.html:4
msgid "Password reset"
msgstr "Obnovení hesla"

#: users/templates/users/password_reset.html:10
msgid ""
"Forgotten your password? Enter your e-mail address below, and we'll e-mail "
"instructions for setting a new one."
msgstr ""
"Zapomněli jste heslo? Zadejte svoji e-mailovou adresu, pošleme vám instrukce "
"pro jeho obnovení."

#: users/templates/users/password_reset.html:14
msgid "E-mail address:"
msgstr "E-mailová adresa:"

#: users/templates/users/password_reset.html:14
msgid "Reset my password"
msgstr "Obnovit heslo"

#: users/templates/users/password_reset_complete.html:4
#: users/templates/users/password_reset_complete.html:8
msgid "Password reset complete"
msgstr "Obnova hesla dokončena"

#: users/templates/users/password_reset_complete.html:10
msgid "Your password has been set. You may go ahead and log in now."
msgstr "Vaše nové heslo bylo nastaveno. Nyní se můžete přihlásit."

#: users/templates/users/password_reset_complete.html:12
msgid "Log in"
msgstr "Přihlášení"

#: users/templates/users/password_reset_confirm.html:10
msgid "Enter new password"
msgstr "Zadejte nové heslo"

#: users/templates/users/password_reset_confirm.html:12
msgid ""
"Please enter your new password twice so we can verify you typed it in "
"correctly."
msgstr "Prosím zadejte nové heslo dvakrát pro kontrolu překlepů."

#: users/templates/users/password_reset_confirm.html:16
msgid "New password:"
msgstr "Nové heslo:"

#: users/templates/users/password_reset_confirm.html:18
msgid "Confirm password:"
msgstr "Kontrola hesla:"

#: users/templates/users/password_reset_confirm.html:24
msgid "Password reset unsuccessful"
msgstr "Obnovení hesla neuspělo"

#: users/templates/users/password_reset_confirm.html:26
msgid ""
"The password reset link was invalid, possibly because it has already been "
"used.  Please request a new password reset."
msgstr ""
"Odkaz na reset hesla je neplatný, nejspíš proto že už byl jednou použit. "
"Prosím požádejte si o obnovu hesla znovu."

#: users/templates/users/password_reset_done.html:4
#: users/templates/users/password_reset_done.html:8
msgid "Password reset successful"
msgstr "Obnovení hesla bylo úspěšné"

#: users/templates/users/password_reset_done.html:10
msgid ""
"We've e-mailed you instructions for setting your password to the e-mail "
"address you submitted. You should be receiving it shortly."
msgstr ""
"Na zadanou e-mailovou adresu jsme poslali pokyny pro nastavení hesla. Za "
"chvíli by měly dorazit."

#: users/templates/users/password_reset_email.html:2
#, python-format
msgid ""
"You're receiving this e-mail because you requested a password reset for your "
"user account at %(site_name)s."
msgstr ""
"Obdrželi jste tento e-mail, protože byl vyžádán reset hesla pro vaše "
"uživatelské jméno na %(site_name)s."

#: users/templates/users/password_reset_email.html:4
msgid "Please go to the following page and choose a new password:"
msgstr "Přejděte na následující stránku a zadejte nové heslo:"

#: users/templates/users/password_reset_email.html:8
msgid "Your username, in case you've forgotten:"
msgstr "Pro jistotu vaše uživatelské jméno:"

#: users/templates/users/password_reset_email.html:10
msgid "Thanks for using our site!"
msgstr "Děkujeme za používání našeho webu!"

#: users/templates/users/password_reset_email.html:12
#, python-format
msgid "The %(site_name)s team"
msgstr "Tým aplikace %(site_name)s"

#: users/views.py:14
msgid ""
"Will be used for password recovery and notifications, if you enable them."
msgstr ""
"Bude použit pro obnovení hesla a e-mailová upozornění, pokud si je zapnete."

#: users/views.py:28
#, python-format
msgid "User %s created."
msgstr "Vytvořen uživatel %s."

#~ msgid "Watch ticket"
#~ msgstr "Sledovat ticket"

#~ msgid "unwatch"
#~ msgstr "přestat sledovat"

#~| msgid "Ticket %s created."
#~ msgid "Ticket %s unwatched."
#~ msgstr "Vytvořen tiket %s."

#~ msgid "sort date"
#~ msgstr "datum řazení"

#~ msgid "custom state"
#~ msgstr "vlastní stav"

#~ msgid "Custom state description"
#~ msgstr "Vlastní popis stavu"

#~ msgid "Paid expedtures"
#~ msgstr "Placené výdaje"

#~ msgid "Paid out in total"
#~ msgstr "Vyplaceno celkem"

#~ msgid "Copy to expeditures"
#~ msgstr "Zkopíruj do reálných výdajů"

#~ msgid "Edit confirmation"
#~ msgstr "Upravit schválení"

#~ msgid "Remove confirmation"
#~ msgstr "Zrušit schválení"

#~ msgid "Add confirmation"
#~ msgstr "Přidat schválení"

#~ msgid "Wage expediture"
#~ msgstr "Mzdový výdaj"

#~ msgid "Wage preexpediture"
#~ msgstr "Mzdový plánovaný výdaj"

#~ msgid "waiting for event"
#~ msgstr "čeká na akci"

#~ msgid "Accepted wages"
#~ msgstr "Schváleno mezd"

#~ msgid ""
#~ "Checked if the expediture was paid, this is editable only through admin "
#~ "field"
#~ msgstr ""
#~ "Zaškrtnuto, pokud byl výdaj proplacen; toto pole lze editovat jen v "
#~ "administraci"<|MERGE_RESOLUTION|>--- conflicted
+++ resolved
@@ -7,11 +7,7 @@
 msgstr ""
 "Project-Id-Version: HEAD\n"
 "Report-Msgid-Bugs-To: \n"
-<<<<<<< HEAD
-"POT-Creation-Date: 2018-06-14 07:22+0200\n"
-=======
-"POT-Creation-Date: 2018-06-14 09:46+0200\n"
->>>>>>> 1ac9b389
+"POT-Creation-Date: 2018-06-14 09:48+0200\n"
 "PO-Revision-Date: 2016-12-27 18:50+0100\n"
 "Last-Translator: Petr Novák <petr.novak@cosmoboy.cz>\n"
 "Language-Team: none <none@example.org>\n"
@@ -132,11 +128,7 @@
 msgid "partially paid"
 msgstr "částečně proplaceno"
 
-<<<<<<< HEAD
-#: tracker/models.py:30 tracker/models.py:549
-=======
-#: tracker/models.py:30 tracker/models.py:543
->>>>>>> 1ac9b389
+#: tracker/models.py:30 tracker/models.py:597
 #: tracker/templates/tracker/export.html:240
 #: tracker/templates/tracker/topic_finance.html:17
 #: tracker/templates/tracker/topic_table.html:15
@@ -173,13 +165,13 @@
 msgid "expense documents filed"
 msgstr "účtenky přijaty"
 
-#: tracker/models.py:41 tracker/models.py:198
+#: tracker/models.py:41 tracker/models.py:199
 #: tracker/templates/tracker/export.html:44
 #: tracker/templates/tracker/export.html:45
 msgid "archived"
 msgstr "archivováno"
 
-#: tracker/models.py:42 tracker/models.py:196
+#: tracker/models.py:42 tracker/models.py:197
 #: tracker/templates/tracker/export.html:47
 #: tracker/templates/tracker/export.html:48
 msgid "closed"
@@ -205,11 +197,7 @@
 msgid "Ack removed"
 msgstr "Potvrzení odebráno"
 
-<<<<<<< HEAD
-#: tracker/models.py:118 tracker/models.py:727
-=======
-#: tracker/models.py:116 tracker/models.py:721
->>>>>>> 1ac9b389
+#: tracker/models.py:116 tracker/models.py:775
 msgid "created"
 msgstr "vytvořeno"
 
@@ -225,7 +213,7 @@
 msgid "Date of the event this ticket is about"
 msgstr "Datum akce, které se týká tento tiket"
 
-#: tracker/models.py:119 tracker/models.py:233
+#: tracker/models.py:119 tracker/models.py:234
 #: tracker/templates/feeds/ticket_description.html:3
 msgid "requested by"
 msgstr "žadatel"
@@ -252,41 +240,45 @@
 msgid "Headline summary for the ticket"
 msgstr "Shrnutí do titulku tiketu"
 
-<<<<<<< HEAD
-#: tracker/models.py:124 tracker/models.py:409 tracker/views.py:345
-=======
-#: tracker/models.py:122 tracker/views.py:345
->>>>>>> 1ac9b389
+#: tracker/models.py:122
+msgid "tags"
+msgstr ""
+
+#: tracker/models.py:122
+msgid "Tags this ticket belongs to"
+msgstr "Štítky, do kterého tento tiket patří"
+
+#: tracker/models.py:123 tracker/models.py:408 tracker/views.py:353
 msgid "topic"
 msgstr "téma"
 
-#: tracker/models.py:122
+#: tracker/models.py:123
 msgid "Project topic this ticket belongs to"
 msgstr "Projektové téma, do kterého tento tiket patří"
 
-#: tracker/models.py:123
+#: tracker/models.py:124
 msgid "rating percentage"
 msgstr "ohodnocení"
 
-#: tracker/models.py:123
+#: tracker/models.py:124
 msgid "Rating percentage set by topic administrator"
 msgstr "Procentuální ohodnocení stanovené schvalovatelem"
 
-#: tracker/models.py:124
+#: tracker/models.py:125
 msgid "report mandatory"
 msgstr "povinný report"
 
-#: tracker/models.py:124 tracker/templates/tracker/export.html:65
+#: tracker/models.py:125 tracker/templates/tracker/export.html:65
 #: tracker/templates/tracker/export.html:67
 #: tracker/templates/tracker/ticket_common_detail.html:11
 msgid "Is report mandatory?"
 msgstr "Je report povinný?"
 
-#: tracker/models.py:125
+#: tracker/models.py:126
 msgid "report url"
 msgstr "odkaz na report"
 
-#: tracker/models.py:125
+#: tracker/models.py:126
 msgid ""
 "URL to your report, if you want to report something (or if your report is "
 "mandatory per topic administrator)."
@@ -294,27 +286,21 @@
 "URL na váš report, pokud nějaký chcete podat (nebo pokud je report z této "
 "akce povinný z rozhodnutí správce tématu)."
 
-#: tracker/models.py:126
+#: tracker/models.py:127
 msgid "event url"
 msgstr "odkaz na akci"
 
-#: tracker/models.py:126
+#: tracker/models.py:127
 msgid "Link to a public page describing the event, if it exist"
 msgstr "Odkažte na veřejnou stránku popisující akci, pokud existuje"
 
-<<<<<<< HEAD
-#: tracker/models.py:129 tracker/models.py:408 tracker/models.py:419
-#: tracker/models.py:500 tracker/models.py:532 tracker/models.py:546
-#: tracker/models.py:567 tracker/models.py:667 tracker/views.py:500
-=======
-#: tracker/models.py:127 tracker/models.py:413 tracker/models.py:494
-#: tracker/models.py:526 tracker/models.py:540 tracker/models.py:561
-#: tracker/models.py:661 tracker/views.py:500
->>>>>>> 1ac9b389
+#: tracker/models.py:128 tracker/models.py:407 tracker/models.py:467
+#: tracker/models.py:548 tracker/models.py:580 tracker/models.py:594
+#: tracker/models.py:615 tracker/models.py:715 tracker/views.py:508
 msgid "description"
 msgstr "popis"
 
-#: tracker/models.py:127
+#: tracker/models.py:128
 msgid ""
 "Space for further notes. If you're entering a trip tell us where did you go "
 "and what you did there."
@@ -322,19 +308,19 @@
 "Místo pro další poznámky. Pokud zadáváte informace o cestě, napište kam jste "
 "jeli a co jste tam dělali."
 
-#: tracker/models.py:128
+#: tracker/models.py:129
 msgid "supervisor notes"
 msgstr "poznámky schvalovatele"
 
-#: tracker/models.py:128
+#: tracker/models.py:129
 msgid "This space is for notes of project supervisors and accounting staff."
 msgstr "Místo pro poznámky schvalovatelů nebo účetních."
 
-#: tracker/models.py:129
+#: tracker/models.py:130
 msgid "deposit"
 msgstr "záloha"
 
-#: tracker/models.py:131
+#: tracker/models.py:132
 msgid ""
 "If you are requesting a financial deposit, please fill here its amount. "
 "Maximum amount is sum of preexpeditures. If you aren't requesting a deposit, "
@@ -343,90 +329,86 @@
 "Pokud žádáte finanční zálohu, vyplňte zde její výši. Maximální výše je výše "
 "plánovaných výdajů. Pokud zálohu nežádáte, vyplňte nulu."
 
-#: tracker/models.py:133
+#: tracker/models.py:134
 msgid "payment status"
 msgstr "stav platby"
 
-#: tracker/models.py:134
+#: tracker/models.py:135
 msgid "imported"
 msgstr "importovaný"
 
-#: tracker/models.py:134
+#: tracker/models.py:135
 msgid "Was this ticket imported from older Tracker version?"
 msgstr ""
 
-#: tracker/models.py:192
+#: tracker/models.py:193
 msgid "historical"
 msgstr "historický"
 
-#: tracker/models.py:201
+#: tracker/models.py:202
 msgid "waiting for content rating"
 msgstr "čeká na posouzení obsahu"
 
-#: tracker/models.py:204 tracker/templates/tracker/export.html:41
+#: tracker/models.py:205 tracker/templates/tracker/export.html:41
 #: tracker/templates/tracker/export.html:42
 msgid "complete"
 msgstr "hotovo"
 
-#: tracker/models.py:206 tracker/templates/tracker/export.html:38
+#: tracker/models.py:207 tracker/templates/tracker/export.html:38
 msgid "waiting for filing of documents"
 msgstr "čeká na přijetí účtenek"
 
-#: tracker/models.py:208 tracker/templates/tracker/export.html:35
+#: tracker/models.py:209 tracker/templates/tracker/export.html:35
 #: tracker/templates/tracker/export.html:36
 msgid "waiting for document submission"
 msgstr "čeká na odeslání účtenek"
 
-#: tracker/models.py:211 tracker/models.py:218
+#: tracker/models.py:212 tracker/models.py:219
 #: tracker/templates/tracker/export.html:32
 msgid "waiting for approval"
 msgstr "čeká na schválení"
 
-#: tracker/models.py:213 tracker/templates/tracker/export.html:29
+#: tracker/models.py:214 tracker/templates/tracker/export.html:29
 msgid "waiting for submitting"
 msgstr "čeká na podání ke schválení"
 
-#: tracker/models.py:216 tracker/templates/tracker/export.html:26
+#: tracker/models.py:217 tracker/templates/tracker/export.html:26
 #: tracker/templates/tracker/export.html:27
 msgid "waiting for preapproval"
 msgstr "čeká na předschválení"
 
-#: tracker/models.py:220 tracker/templates/tracker/export.html:23
+#: tracker/models.py:221 tracker/templates/tracker/export.html:23
 #: tracker/templates/tracker/export.html:24
 msgid "draft"
 msgstr "koncept"
 
-#: tracker/models.py:222 tracker/templates/tracker/export.html:22
+#: tracker/models.py:223 tracker/templates/tracker/export.html:22
 msgid "state"
 msgstr "stav"
 
-#: tracker/models.py:245 tracker/templates/tracker/admin_user_list.html:24
+#: tracker/models.py:246 tracker/templates/tracker/admin_user_list.html:24
 msgid "E-mail"
 msgstr "E-mail"
 
-<<<<<<< HEAD
-#: tracker/models.py:248 tracker/models.py:618
-=======
-#: tracker/models.py:246 tracker/models.py:612
->>>>>>> 1ac9b389
+#: tracker/models.py:247 tracker/models.py:666
 #: tracker/templates/tracker/admin_user_list.html:29
 #: tracker/templates/tracker/admin_user_list.html:32
 msgid "Other contact"
 msgstr "Jiný kontakt"
 
-#: tracker/models.py:250
+#: tracker/models.py:251
 msgid "no tracker account listed"
 msgstr "účet neuveden"
 
-#: tracker/models.py:251
+#: tracker/models.py:252
 msgid "Requester details"
 msgstr "Další údaje o žadateli"
 
-#: tracker/models.py:349
+#: tracker/models.py:350
 msgid "Ticket"
 msgstr "Tiket"
 
-#: tracker/models.py:350 tracker/templates/tracker/cluster_detail.html:12
+#: tracker/models.py:351 tracker/templates/tracker/cluster_detail.html:12
 #: tracker/templates/tracker/cluster_detail.html:19
 #: tracker/templates/tracker/export.html:17
 #: tracker/templates/tracker/import.html:19
@@ -439,148 +421,81 @@
 msgid "Tickets"
 msgstr "Tikety"
 
-<<<<<<< HEAD
-#: tracker/models.py:407 tracker/models.py:413 tracker/views.py:499
-=======
-#: tracker/models.py:407 tracker/views.py:499
->>>>>>> 1ac9b389
+#: tracker/models.py:406 tracker/models.py:461 tracker/views.py:507
 msgid "name"
 msgstr "název"
 
+#: tracker/models.py:407
+msgid "Description shown to users who enter tickets for this tag"
+msgstr ""
+"Popis zobrazovaný uživatelům kteří pro tento štítek zadávají nové tikety"
+
 #: tracker/models.py:408
-<<<<<<< HEAD
-msgid "Description shown to users who enter tickets for this tag"
-msgstr ""
-"Popis zobrazovaný uživatelům kteří pro tento štítek zadávají nové tikety"
-
-#: tracker/models.py:409
 msgid "Topic where this tag belongs"
 msgstr "Téma pod který tento štítek patří"
 
-#: tracker/models.py:414
+#: tracker/models.py:462
 msgid "grant"
 msgstr "grant"
 
-#: tracker/models.py:414
+#: tracker/models.py:462
 msgid "Grant project where this topic belongs"
 msgstr "Grant pod který toto téma patří"
 
-#: tracker/models.py:415
+#: tracker/models.py:463
 msgid "open for tickets"
 msgstr "otevřeno pro tikety"
 
-#: tracker/models.py:415
+#: tracker/models.py:463
 msgid "Is this topic open for ticket submissions from users?"
 msgstr "Je toto téma otevřené pro nové tikety od uživatelů?"
 
-#: tracker/models.py:416
+#: tracker/models.py:464
 msgid "ticket media"
 msgstr "média tiketu"
 
-#: tracker/models.py:416
+#: tracker/models.py:464
 msgid "Does this topic track ticket media items?"
 msgstr "Používá tohle téma u tiketů informace o médiích?"
 
-#: tracker/models.py:417
+#: tracker/models.py:465
 msgid "ticket expenses"
 msgstr "výdaje tiketu"
 
-#: tracker/models.py:417
+#: tracker/models.py:465
 msgid "Does this topic track ticket expenses?"
 msgstr "Používá tohle téma u tiketů informace o výdajích?"
 
-#: tracker/models.py:418
+#: tracker/models.py:466
 msgid "ticket preexpenses"
 msgstr "plánované výdaje tiketu"
 
-#: tracker/models.py:418
+#: tracker/models.py:466
 msgid "Does this topic track preexpenses?"
 msgstr "Používá tohle téma u tiketů informace o plánovaných výdajích?"
 
-#: tracker/models.py:419 tracker/models.py:500
-=======
-msgid "grant"
-msgstr "grant"
-
-#: tracker/models.py:408
-msgid "Grant project where this topic belongs"
-msgstr "Grant pod který toto téma patří"
-
-#: tracker/models.py:409
-msgid "open for tickets"
-msgstr "otevřeno pro tikety"
-
-#: tracker/models.py:409
-msgid "Is this topic open for ticket submissions from users?"
-msgstr "Je toto téma otevřené pro nové tikety od uživatelů?"
-
-#: tracker/models.py:410
-msgid "ticket media"
-msgstr "média tiketu"
-
-#: tracker/models.py:410
-msgid "Does this topic track ticket media items?"
-msgstr "Používá tohle téma u tiketů informace o médiích?"
-
-#: tracker/models.py:411
-msgid "ticket expenses"
-msgstr "výdaje tiketu"
-
-#: tracker/models.py:411
-msgid "Does this topic track ticket expenses?"
-msgstr "Používá tohle téma u tiketů informace o výdajích?"
-
-#: tracker/models.py:412
-msgid "ticket preexpenses"
-msgstr "plánované výdaje tiketu"
-
-#: tracker/models.py:412
-msgid "Does this topic track preexpenses?"
-msgstr "Používá tohle téma u tiketů informace o plánovaných výdajích?"
-
-#: tracker/models.py:413 tracker/models.py:494
->>>>>>> 1ac9b389
+#: tracker/models.py:467 tracker/models.py:548
 msgid ""
 "Detailed description; HTML is allowed for now, line breaks are auto-parsed"
 msgstr "Detailní popis; HTML je zatím povoleno, konce řádků jsou zachovány"
 
-<<<<<<< HEAD
-#: tracker/models.py:420
+#: tracker/models.py:468
 msgid "form description"
 msgstr "popis formuláře"
 
-#: tracker/models.py:420
+#: tracker/models.py:468
 msgid "Description shown to users who enter tickets for this topic"
 msgstr "Popis zobrazovaný uživatelům kteří do tématu zadávají nové tikety"
 
-#: tracker/models.py:421
+#: tracker/models.py:469
 msgid "topic administrator"
 msgstr "správce tématu"
 
-#: tracker/models.py:421
+#: tracker/models.py:469
 msgid "Selected users will have administration access to this topic."
 msgstr "Zvolení uživatelé budou mít správcovský přístup k tématu."
 
-#: tracker/models.py:488 tracker/templates/tracker/index.html:21
-=======
-#: tracker/models.py:414
-msgid "form description"
-msgstr "popis formuláře"
-
-#: tracker/models.py:414
-msgid "Description shown to users who enter tickets for this topic"
-msgstr "Popis zobrazovaný uživatelům kteří do tématu zadávají nové tikety"
-
-#: tracker/models.py:415
-msgid "topic administrator"
-msgstr "správce tématu"
-
-#: tracker/models.py:415
-msgid "Selected users will have administration access to this topic."
-msgstr "Zvolení uživatelé budou mít správcovský přístup k tématu."
-
-#: tracker/models.py:482 tracker/templates/tracker/index.html:21
->>>>>>> 1ac9b389
+#: tracker/models.py:536 tracker/templates/tracker/index.html:21
 #: tracker/templates/tracker/ticket_common_detail.html:9
 #: tracker/templates/tracker/ticket_table.html:15
 #: tracker/templates/tracker/ticket_table.html:30
@@ -590,69 +505,37 @@
 msgid "Topic"
 msgstr "Téma"
 
-<<<<<<< HEAD
-#: tracker/models.py:489 tracker/templates/tracker/export.html:53
-=======
-#: tracker/models.py:483 tracker/templates/tracker/export.html:53
->>>>>>> 1ac9b389
+#: tracker/models.py:537 tracker/templates/tracker/export.html:53
 #: tracker/templates/tracker/export.html:204
 #: tracker/templates/tracker/import.html:26
 msgid "Topics"
 msgstr "Témata"
 
-<<<<<<< HEAD
-#: tracker/models.py:497
+#: tracker/models.py:545
 msgid "full name"
 msgstr "dlouhý název"
 
-#: tracker/models.py:497
+#: tracker/models.py:545
 msgid "Full name for headlines and such"
 msgstr "Plné jméno pro nadpisy a podoble"
 
-#: tracker/models.py:498
+#: tracker/models.py:546
 msgid "short name"
 msgstr "krátký název"
 
-#: tracker/models.py:498
+#: tracker/models.py:546
 msgid "Shorter name for use in tables"
 msgstr "Krátké jméno pro použití v tabulkách"
 
-#: tracker/models.py:499
+#: tracker/models.py:547
 msgid "slug"
 msgstr "slug"
 
-#: tracker/models.py:499
+#: tracker/models.py:547
 msgid "Shortcut for usage in URLs"
 msgstr "Zkratka pro použití v adresách URL"
 
-#: tracker/models.py:518 tracker/templates/tracker/index.html:20
-=======
-#: tracker/models.py:491
-msgid "full name"
-msgstr "dlouhý název"
-
-#: tracker/models.py:491
-msgid "Full name for headlines and such"
-msgstr "Plné jméno pro nadpisy a podoble"
-
-#: tracker/models.py:492
-msgid "short name"
-msgstr "krátký název"
-
-#: tracker/models.py:492
-msgid "Shorter name for use in tables"
-msgstr "Krátké jméno pro použití v tabulkách"
-
-#: tracker/models.py:493
-msgid "slug"
-msgstr "slug"
-
-#: tracker/models.py:493
-msgid "Shortcut for usage in URLs"
-msgstr "Zkratka pro použití v adresách URL"
-
-#: tracker/models.py:512 tracker/templates/tracker/index.html:20
->>>>>>> 1ac9b389
+#: tracker/models.py:566 tracker/templates/tracker/index.html:20
 #: tracker/templates/tracker/ticket_table.html:14
 #: tracker/templates/tracker/ticket_table.html:29
 #: tracker/templates/tracker/topic_content_acks_per_user.html:13
@@ -662,232 +545,120 @@
 msgid "Grant"
 msgstr "Grant"
 
-<<<<<<< HEAD
-#: tracker/models.py:519 tracker/templates/tracker/export.html:133
-=======
-#: tracker/models.py:513 tracker/templates/tracker/export.html:133
->>>>>>> 1ac9b389
+#: tracker/models.py:567 tracker/templates/tracker/export.html:133
 #: tracker/templates/tracker/import.html:34
 msgid "Grants"
 msgstr "Granty"
 
-<<<<<<< HEAD
-#: tracker/models.py:531 tracker/models.py:545 tracker/models.py:566
-=======
-#: tracker/models.py:525 tracker/models.py:539 tracker/models.py:560
->>>>>>> 1ac9b389
-#: tracker/views.py:319
+#: tracker/models.py:579 tracker/models.py:593 tracker/models.py:614
+#: tracker/views.py:327
 msgid "ticket"
 msgstr "tiket"
 
-<<<<<<< HEAD
-#: tracker/models.py:531
+#: tracker/models.py:579
 msgid "Ticket this media info belongs to"
 msgstr "Tiket ke kterému patří tato média"
 
-#: tracker/models.py:532
+#: tracker/models.py:580
 msgid "Item description to show"
 msgstr "Popis položky do seznamu"
 
-#: tracker/models.py:533
+#: tracker/models.py:581
 msgid "URL"
 msgstr "URL"
 
-#: tracker/models.py:533
+#: tracker/models.py:581
 msgid "Link to media files"
 msgstr "Odkaz na soubory"
 
-#: tracker/models.py:534
+#: tracker/models.py:582
 msgid "count"
 msgstr "počet"
 
-#: tracker/models.py:534
+#: tracker/models.py:582
 msgid "Number of files"
 msgstr "Počet souborů"
 
-#: tracker/models.py:540 tracker/models.py:541
+#: tracker/models.py:588 tracker/models.py:589
 msgid "Ticket media"
 msgstr "Média tiketu"
 
-#: tracker/models.py:545
+#: tracker/models.py:593
 msgid "Ticket this expediture belongs to"
 msgstr "Tiket ke kterému tento reálný výdaj patří"
 
-#: tracker/models.py:546
+#: tracker/models.py:594
 msgid "Description of this expediture"
 msgstr "Popis tohoto reálného výdaje"
 
-#: tracker/models.py:547 tracker/models.py:568 tracker/models.py:666
+#: tracker/models.py:595 tracker/models.py:616 tracker/models.py:714
 msgid "amount"
 msgstr "částka"
 
-#: tracker/models.py:547
+#: tracker/models.py:595
 msgid "Expediture amount in"
 msgstr "Vydaná částka v"
 
-#: tracker/models.py:548 tracker/models.py:668
+#: tracker/models.py:596 tracker/models.py:716
 msgid "accounting info"
 msgstr "účetní údaje"
 
-#: tracker/models.py:548
+#: tracker/models.py:596
 msgid "Accounting info, this is editable only through admin field"
 msgstr "Účetní poznámky; toto pole lze editovat jen v administraci"
 
-#: tracker/models.py:550 tracker/models.py:569
+#: tracker/models.py:598 tracker/models.py:617
 msgid "wage"
 msgstr "mzdový"
 
-#: tracker/models.py:553 tracker/models.py:572
-=======
-#: tracker/models.py:525
-msgid "Ticket this media info belongs to"
-msgstr "Tiket ke kterému patří tato média"
-
-#: tracker/models.py:526
-msgid "Item description to show"
-msgstr "Popis položky do seznamu"
-
-#: tracker/models.py:527
-msgid "URL"
-msgstr "URL"
-
-#: tracker/models.py:527
-msgid "Link to media files"
-msgstr "Odkaz na soubory"
-
-#: tracker/models.py:528
-msgid "count"
-msgstr "počet"
-
-#: tracker/models.py:528
-msgid "Number of files"
-msgstr "Počet souborů"
-
-#: tracker/models.py:534 tracker/models.py:535
-msgid "Ticket media"
-msgstr "Média tiketu"
-
-#: tracker/models.py:539
-msgid "Ticket this expediture belongs to"
-msgstr "Tiket ke kterému tento reálný výdaj patří"
-
-#: tracker/models.py:540
-msgid "Description of this expediture"
-msgstr "Popis tohoto reálného výdaje"
-
-#: tracker/models.py:541 tracker/models.py:562 tracker/models.py:660
-msgid "amount"
-msgstr "částka"
-
-#: tracker/models.py:541
-msgid "Expediture amount in"
-msgstr "Vydaná částka v"
-
-#: tracker/models.py:542 tracker/models.py:662
-msgid "accounting info"
-msgstr "účetní údaje"
-
-#: tracker/models.py:542
-msgid "Accounting info, this is editable only through admin field"
-msgstr "Účetní poznámky; toto pole lze editovat jen v administraci"
-
-#: tracker/models.py:544 tracker/models.py:563
-msgid "wage"
-msgstr "mzdový"
-
-#: tracker/models.py:547 tracker/models.py:566
->>>>>>> 1ac9b389
+#: tracker/models.py:601 tracker/models.py:620
 #, python-format
 msgid "%(description)s (%(amount)s %(currency)s)"
 msgstr "%(description)s (%(amount)s %(currency)s)"
 
-<<<<<<< HEAD
-#: tracker/models.py:561
+#: tracker/models.py:609
 msgid "Ticket expediture"
 msgstr "Reálný výdaj tiketu"
 
-#: tracker/models.py:562
+#: tracker/models.py:610
 msgid "Ticket expeditures"
 msgstr "Reálné výdaje tiketu"
 
-#: tracker/models.py:566
+#: tracker/models.py:614
 msgid "Ticket this preexpediture belogns to"
 msgstr "Tiket ke kterému tento plánovaný výdaj patří"
 
-#: tracker/models.py:567
+#: tracker/models.py:615
 msgid "Description of this preexpediture"
 msgstr "Popis tohoto plánovaného výdaje"
 
-#: tracker/models.py:568
+#: tracker/models.py:616
 msgid "Preexpediture amount in"
 msgstr "Položka rozpočtu v "
 
-#: tracker/models.py:575
+#: tracker/models.py:623
 msgid "Ticket preexpediture"
 msgstr "Plánovaný výdaj tiketu"
 
-#: tracker/models.py:576
+#: tracker/models.py:624
 msgid "Ticket preexpeditures"
 msgstr "Plánované výdaje tiketu"
 
-#: tracker/models.py:585 tracker/views.py:499
-=======
-#: tracker/models.py:555
-msgid "Ticket expediture"
-msgstr "Reálný výdaj tiketu"
-
-#: tracker/models.py:556
-msgid "Ticket expeditures"
-msgstr "Reálné výdaje tiketu"
-
-#: tracker/models.py:560
-msgid "Ticket this preexpediture belogns to"
-msgstr "Tiket ke kterému tento plánovaný výdaj patří"
-
-#: tracker/models.py:561
-msgid "Description of this preexpediture"
-msgstr "Popis tohoto plánovaného výdaje"
-
-#: tracker/models.py:562
-msgid "Preexpediture amount in"
-msgstr "Položka rozpočtu v "
-
-#: tracker/models.py:569
-msgid "Ticket preexpediture"
-msgstr "Plánovaný výdaj tiketu"
-
-#: tracker/models.py:570
-msgid "Ticket preexpeditures"
-msgstr "Plánované výdaje tiketu"
-
-#: tracker/models.py:579 tracker/views.py:499
->>>>>>> 1ac9b389
+#: tracker/models.py:633 tracker/views.py:507
 msgid "We need a sane file name, such as my-invoice123.jpg"
 msgstr ""
 "Jméno souboru musí vypadat jako jméno bez speciálních znaků; použijte něco "
 "jako faktura-za-ocet123.jpg"
 
-<<<<<<< HEAD
-#: tracker/models.py:617 tracker/templates/tracker/admin_user_list.html:28
+#: tracker/models.py:665 tracker/templates/tracker/admin_user_list.html:28
 msgid "Bank account"
 msgstr "Bankovní účet"
 
-#: tracker/models.py:617
+#: tracker/models.py:665
 msgid "Bank account information for money transfers"
 msgstr "Údaje o účtu pro bankovní převody"
 
-#: tracker/models.py:618
-=======
-#: tracker/models.py:611 tracker/templates/tracker/admin_user_list.html:28
-msgid "Bank account"
-msgstr "Bankovní účet"
-
-#: tracker/models.py:611
-msgid "Bank account information for money transfers"
-msgstr "Údaje o účtu pro bankovní převody"
-
-#: tracker/models.py:612
->>>>>>> 1ac9b389
+#: tracker/models.py:666
 msgid ""
 "Other contact such as wiki account; can be useful in case of topic "
 "administrators need to clarify some information"
@@ -895,70 +666,38 @@
 "Další kontakt (např. účet na wiki); může se hodit třeba pokud budou "
 "schvalovatelé potřebovat nějaká upřesnění"
 
-<<<<<<< HEAD
-#: tracker/models.py:619 tracker/templates/tracker/admin_user_list.html:30
+#: tracker/models.py:667 tracker/templates/tracker/admin_user_list.html:30
 msgid "Other identification"
 msgstr "Další identifikační údaje"
 
-#: tracker/models.py:619
-=======
-#: tracker/models.py:613 tracker/templates/tracker/admin_user_list.html:30
-msgid "Other identification"
-msgstr "Další identifikační údaje"
-
-#: tracker/models.py:613
->>>>>>> 1ac9b389
+#: tracker/models.py:667
 msgid ""
 "Address, or other identification information, so we know who are we sending "
 "money to"
 msgstr ""
 "Adresa, rodné číslo, nebo něco podobného pro případné doplnění do účetnictví"
 
-<<<<<<< HEAD
-#: tracker/models.py:663
+#: tracker/models.py:711
 msgid "date"
 msgstr "datum"
 
-#: tracker/models.py:664 tracker/models.py:683
+#: tracker/models.py:712 tracker/models.py:731
 msgid "other party"
 msgstr "druhá strana"
 
-#: tracker/models.py:664
+#: tracker/models.py:712
 msgid "The other party; user who sent or received the payment"
 msgstr "Druhá strana převodu: uživatel který poslal nebo dostal platbu"
 
-#: tracker/models.py:665
+#: tracker/models.py:713
 msgid "other party (text)"
 msgstr "druhá strana (text)"
 
-#: tracker/models.py:665
+#: tracker/models.py:713
 msgid "The other party; this text is used when user is not selected"
 msgstr "Druhá strana převodu; tento text je použit není-li vyplněn uživatel"
 
-#: tracker/models.py:666
-=======
-#: tracker/models.py:657
-msgid "date"
-msgstr "datum"
-
-#: tracker/models.py:658 tracker/models.py:677
-msgid "other party"
-msgstr "druhá strana"
-
-#: tracker/models.py:658
-msgid "The other party; user who sent or received the payment"
-msgstr "Druhá strana převodu: uživatel který poslal nebo dostal platbu"
-
-#: tracker/models.py:659
-msgid "other party (text)"
-msgstr "druhá strana (text)"
-
-#: tracker/models.py:659
-msgid "The other party; this text is used when user is not selected"
-msgstr "Druhá strana převodu; tento text je použit není-li vyplněn uživatel"
-
-#: tracker/models.py:660
->>>>>>> 1ac9b389
+#: tracker/models.py:714
 msgid ""
 "Payment amount; Positive value means transaction to the user, negative is a "
 "transaction from the user"
@@ -966,19 +705,11 @@
 "Převedená částka. Kladná hodnota znamená platbu uživateli, záporná že "
 "uživatel dal peníze nám"
 
-<<<<<<< HEAD
-#: tracker/models.py:667
+#: tracker/models.py:715
 msgid "Description of this transaction"
 msgstr "Popis převodu"
 
-#: tracker/models.py:668 tracker/templates/feeds/transaction_description.html:6
-=======
-#: tracker/models.py:661
-msgid "Description of this transaction"
-msgstr "Popis převodu"
-
-#: tracker/models.py:662 tracker/templates/feeds/transaction_description.html:6
->>>>>>> 1ac9b389
+#: tracker/models.py:716 tracker/templates/feeds/transaction_description.html:6
 #: tracker/templates/tracker/cluster_detail.html:19
 #: tracker/templates/tracker/ticket_common_detail.html:60
 #: tracker/templates/tracker/ticket_detail.html:31
@@ -987,45 +718,25 @@
 msgid "Accounting info"
 msgstr "Účetní údaje"
 
-<<<<<<< HEAD
-#: tracker/models.py:669
+#: tracker/models.py:717
 msgid "related tickets"
 msgstr "související tikety"
 
-#: tracker/models.py:669
+#: tracker/models.py:717
 msgid "Tickets this trackaction is related to"
 msgstr "Tikety ke kterým se tato platba vztahuje"
 
-#: tracker/models.py:705
+#: tracker/models.py:753
 msgid "Transaction"
 msgstr "Platba"
 
-#: tracker/models.py:706 tracker/templates/tracker/cluster_detail.html:18
-=======
-#: tracker/models.py:663
-msgid "related tickets"
-msgstr "související tikety"
-
-#: tracker/models.py:663
-msgid "Tickets this trackaction is related to"
-msgstr "Tikety ke kterým se tato platba vztahuje"
-
-#: tracker/models.py:699
-msgid "Transaction"
-msgstr "Platba"
-
-#: tracker/models.py:700 tracker/templates/tracker/cluster_detail.html:18
->>>>>>> 1ac9b389
+#: tracker/models.py:754 tracker/templates/tracker/cluster_detail.html:18
 #: tracker/templates/tracker/ticket_detail.html:27
 #: tracker/templates/tracker/user_detail.html:19
 msgid "Transactions"
 msgstr "Platby"
 
-<<<<<<< HEAD
-#: tracker/models.py:729
-=======
-#: tracker/models.py:723
->>>>>>> 1ac9b389
+#: tracker/models.py:777
 msgid "comment"
 msgstr "komentář"
 
@@ -1718,7 +1429,7 @@
 msgid "Related files"
 msgstr "Odkazy na soubory"
 
-#: tracker/templates/tracker/ticket_form.html:10 tracker/views.py:498
+#: tracker/templates/tracker/ticket_form.html:10 tracker/views.py:506
 msgid "file"
 msgstr "soubor"
 
@@ -1972,7 +1683,7 @@
 msgid "Ticket %(ticket_id)s confirmation \"%(confirmation)s\" has been added."
 msgstr "Schválení \"%(confirmation)s\" přidáno k tiketu %(ticket_id)s"
 
-#: tracker/views.py:130 tracker/views.py:1385
+#: tracker/views.py:130 tracker/views.py:1393
 msgid "You cannot edit this"
 msgstr "Nemáte práva k této změně"
 
@@ -1982,84 +1693,84 @@
 "Ticket %(ticket_id)s confirmation \"%(confirmation)s\" has been deleted."
 msgstr "Schválení \"%(confirmation)s\" smazáno z tiketu %(ticket_id)s"
 
-#: tracker/views.py:204
+#: tracker/views.py:212
 msgid "Your deposit is bigger than your preexpeditures"
 msgstr "Vámi požadovaná záloha je vyšší než vámi zadané plánované výdaje"
 
-#: tracker/views.py:277
+#: tracker/views.py:285
 msgid "We muted notifications you do not want to hear."
 msgstr ""
 
-#: tracker/views.py:297
+#: tracker/views.py:305
 msgid ""
 "You cannot watch tickets you own explictely. You are already subscribed to "
 "all notifications."
 msgstr ""
 
-#: tracker/views.py:300
+#: tracker/views.py:308
 msgid ""
 "You cannot watch ticket in topic you are an admin of explicitely. You are "
 "already subscribed to all notifications."
 msgstr ""
 
-#: tracker/views.py:306
+#: tracker/views.py:314
 #, python-format
 msgid "Ticket's %s watching settings are changed."
 msgstr "Události sledované u tiketu %s byly změněny."
 
-#: tracker/views.py:327
+#: tracker/views.py:335
 msgid ""
 "You cannot watch topic you are an admin of explicitely. You are already "
 "subscribed to all notifications."
 msgstr ""
 
-#: tracker/views.py:333
+#: tracker/views.py:341
 #, python-format
 msgid "Topic's %s watching settings are changed."
 msgstr "Události sledované u tématu %s byly změněny."
 
-#: tracker/views.py:384
+#: tracker/views.py:392
 #, python-format
 msgid "Ticket %s created."
 msgstr "Vytvořen tiket %s."
 
-#: tracker/views.py:431
+#: tracker/views.py:439
 msgid "You cannot edit this ticket."
 msgstr "Nemáte práva k úpravám tohoto tiketu."
 
-#: tracker/views.py:466
+#: tracker/views.py:474
 #, python-format
 msgid "Ticket %s saved."
 msgstr "Tiket %s uložen."
 
-#: tracker/views.py:522
+#: tracker/views.py:530
 msgid "You cannot see this ticket's documents."
 msgstr "Nemáte právo vidět doklady tohoto tiketu."
 
-#: tracker/views.py:540
+#: tracker/views.py:548
 #, python-format
 msgid "Document changes for ticket %s saved."
 msgstr "Změny dokladů pro tiket %s uloženy."
 
-#: tracker/views.py:566
+#: tracker/views.py:574
 #, python-format
 msgid "File %(filename)s has been saved."
 msgstr "Soubor %(filename)s uložen."
 
-#: tracker/views.py:743
+#: tracker/views.py:751
 msgid "Your details have been saved."
 msgstr "Vaše údaje byly uloženy"
 
-#: tracker/views.py:1182
+#: tracker/views.py:1190
 msgid "You must be staffer in order to export users"
 msgstr "Pro export uživatelů musíte být administrátor."
 
-#: tracker/views.py:1184
+#: tracker/views.py:1192
 msgid "You must fill the form validly"
 msgstr "Musíte formulář vyplnit validně"
 
-#: tracker/views.py:1211 tracker/views.py:1228 tracker/views.py:1245
-#: tracker/views.py:1256 tracker/views.py:1276 tracker/views.py:1290
+#: tracker/views.py:1219 tracker/views.py:1236 tracker/views.py:1253
+#: tracker/views.py:1264 tracker/views.py:1284 tracker/views.py:1298
 msgid ""
 "You must be superuser in order to be able to import more than 100 rows. "
 "First 100 rows has already been imported."
@@ -2067,37 +1778,37 @@
 "Pro import více než 100 řádků musíte být superuživatelem. Prvních 100 jich "
 "bylo již naimportováno. "
 
-#: tracker/views.py:1224
+#: tracker/views.py:1232
 msgid "You must be staffer in order to be able import topics."
 msgstr "Pro import témat musíte být administrátor."
 
-#: tracker/views.py:1241
+#: tracker/views.py:1249
 msgid "You must be staffer in order to be able import grants."
 msgstr "Pro import grantů musíte být administrátor."
 
-#: tracker/views.py:1271 tracker/views.py:1285
+#: tracker/views.py:1279 tracker/views.py:1293
 msgid "You can't add preexpenses to ticket that you did not created."
 msgstr "Nemůžete přidávat plánované výdaje k ticketům, které jste nevytvořeli"
 
-#: tracker/views.py:1305
+#: tracker/views.py:1313
 msgid "You can't add media items to ticket that you did not created."
 msgstr "Nemůžete přidávat média k ticketům, které jste nevytvořili"
 
-#: tracker/views.py:1308
+#: tracker/views.py:1316
 msgid "You must be superuser in order to be able import users."
 msgstr "Pro import uživatelů musíte být superuživatel."
 
-#: tracker/views.py:1326
+#: tracker/views.py:1334
 msgid ""
 "The form have returned strange values. Please contact the systemadmin and "
 "tell him what you tried to do. "
 msgstr ""
 
-#: tracker/views.py:1328
+#: tracker/views.py:1336
 msgid "Your CSV file was imported. "
 msgstr ""
 
-#: tracker/views.py:1390
+#: tracker/views.py:1398
 msgid "Preexpeditures were copied to expeditures successfuly."
 msgstr "Plánované výdaje byly do výdajů úspěšně zkopírovány."
 
